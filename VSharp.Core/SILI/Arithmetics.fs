namespace VSharp.Core.Symbolic

open JetBrains.Decompiler.Ast
open VSharp.CSharpUtils
open VSharp.Core.Symbolic
open VSharp.Core.Symbolic.Simplify
open VSharp.Core.Symbolic.Terms
open VSharp.Core.Symbolic.Propositional

module internal Arithmetics =

    let private makeAddition isChecked t x y =
        MakeBinary OperationType.Add x y false (Types.FromPrimitiveDotNetType t)

    let private makeProduct isChecked t x y =
        MakeBinary OperationType.Multiply x y false (Types.FromPrimitiveDotNetType t)

    // Trying to simplify pairwise combinations of x- and y-operands.
    // For example, it tries to simplify (a + b) + (c + d) or (a * b) * (c * d)
    // by successively trying to combine (a * c), (a * d), (b * c) and (b * d).
    let private simplifyPairwiseCombinations xs ys t simplify reduce matched unmatched =
        let initialYs = ys

        let rec combineOne x ys failed cps =
            match ys with
            | [] -> cps x failed
            | h :: tl ->
                simplify x h false t
                    (fun x ->  combineOne x tl failed cps)
                    (fun () -> combineOne x tl (h :: failed) cps)

        let rec combine xs ys acc =
            match xs with
            | [] ->
                // Here we traversed all xs, checking for something matched...
                if List.length ys = List.length initialYs then unmatched () // Nothing matched, the whole process is failed
                else
                    // Something matched, the work is done, just combining results together...
                    let toReduce = List.append (List.rev acc) ys
                    // TODO: care about different types...
                    toReduce |> List.reduce reduce |> matched
            | x :: xs ->
                combineOne x ys [] (fun res ys -> combine xs ys (res :: acc))

        combine xs ys []

// ------------------------------- Simplification of "+" -------------------------------

    let private simplifyConcreteAddition x y isChecked t =
        if isChecked then
            let success = ref true
            let result = Calculator.AddChecked(x, y, t, success)
            if !success then MakeConcrete result t
            else Error (result :?> System.Exception)
        else
            MakeConcrete (Calculator.Add(x, y, t)) t

    let rec private simplifyAdditionToSum a b y t matched unmatched =
        // Simplifying (a + b) + y at this step
        match a, b, y with
        // (a + b) + y = (a + y) + b if a and y concrete and unchecked
        | Concrete(a, at), _, Concrete(y, yt) -> simplifyAddition (simplifyConcreteAddition a y false t) b false t matched
        // ((-y) + b) + y = b if unchecked
        | UnaryMinus(a, false, _), b, _ when a = y -> matched b
        // (a + (-y)) + y = a if unchecked
        | a, UnaryMinus(b, false, _), _ when b = y -> matched a
        // (a + b) + (-a) = b if unchecked
        | _, _, UnaryMinus(y, false, _) when a = y -> matched b
        // (a + b) + (-b) = a if unchecked
        | _, _, UnaryMinus(y, false, _) when b = y -> matched a
        | _ ->
            // Trying to simplify pairwise combinations of x- and y-summands
            let summandsOfY =
                match y with
                | Add(c, d, false, yt) -> [c; d]
                | _ -> [y]
            simplifyPairwiseCombinations [a; b] summandsOfY t simplifyAdditionExt (makeAddition false t) matched unmatched

    and private simplifyAdditionToUnaryMinus x y t matched unmatched =
        // Simplifying (-x) + y at this step
        match x with
        // (-y) + y = 0
        | _ when x = y -> MakeConcrete 0 t |> matched
        // -(y + b) = -b
        | Add(a, b, false, _) when a = y -> matched b
        // -(a + y) = -a
        | Add(a, b, false, _) when b = y -> matched a
        | _ -> unmatched ()

    and private simplifyAdditionToProduct a b y t matched unmatched =
        // Simplifying (a * b) + y at this step
        match a, b, y with
        // (a * y) + y = (a + 1) * y if unckecked and a is concrete
        | Concrete(a, at), _, _ when b = y ->
            let aPlusOne = simplifyConcreteAddition a 1 false (Types.ToDotNetType at) in
                simplifyMultiplication aPlusOne y false t matched
        // (a * b) + (c * b) = (a + c) * b if unchecked and a and c are concrete
        | Concrete(a, _), _, Mul(Concrete(c, _), d, false, _) when d = b ->
            let aPlusC = simplifyConcreteAddition a c false t in
                simplifyMultiplication (MakeConcrete aPlusC t) b false t matched
        | _ -> unmatched ()

//    and private simplifyAdditionToCondition a b c y t matched unmatched =
//        // Simplifying (if c then a else b) + y at this step
//        match a, b, y with
//        // (if c then a else b) + y = (if c then (a + y) else (b + y)) when a, b and y are concrete
//        | Concrete(a, at), Concrete(b, bt), Concrete(y, yt) ->
//            let aPlusY = simplifyConcreteAddition a y false (Types.ToDotNetType at)
//            let bPlusY = simplifyConcreteAddition b y false (Types.ToDotNetType bt)
//            // TODO: Merge it?
//            Expression(Cond, [c; aPlusY; bPlusY], Types.FromPrimitiveDotNetType t) |> matched
//        | _ -> unmatched ()

    and private simplifyAdditionToExpression x y t matched unmatched =
        match x with
        | Add(a, b, false, _) -> simplifyAdditionToSum a b y t matched unmatched
        | UnaryMinus(x, false, _) -> simplifyAdditionToUnaryMinus x y t matched unmatched
        | Mul(a, b, false, _) -> simplifyAdditionToProduct a b y t matched unmatched
//        | If(a, b, c, _) -> simplifyAdditionToCondition a b c y t matched unmatched
        | _ -> unmatched ()

    and private simplifyAdditionExt x y isChecked t matched unmatched =
        match x, y with
        | Concrete(x, typeOfX), Concrete(y, typeOfY) -> simplifyConcreteAddition x y isChecked t |> matched
        | Concrete(x, typeOfX), _ when Calculator.IsZero(x) -> matched y
        | _, Concrete(y, typeOfY) when Calculator.IsZero(y) -> matched x
        | Expression _, Expression _ when not isChecked ->
            simplifyAdditionToExpression x y t matched (fun () ->
            simplifyAdditionToExpression y x t matched unmatched)
        | Expression _, _ when not isChecked -> simplifyAdditionToExpression x y t matched unmatched
        | _, Expression _ when not isChecked -> simplifyAdditionToExpression y x t matched unmatched
        | _ -> unmatched ()

    and private simplifyAddition x y isChecked t k =
        let defaultCase () =
            let sorted = if (IsConcrete y) then (y, x) else (x, y) in
                makeAddition isChecked t (fst sorted) (snd sorted) |> k
        simplifyGenericBinary "addition" x y k
                              (fun x y _ _ -> simplifyConcreteAddition x y isChecked t)
                              (fun x y k -> simplifyAdditionExt x y isChecked t k defaultCase)

// ------------------------------- Simplification of unary "-" -------------------------------

    and private simplifyConcreteUnaryMinus x isChecked t =
        if isChecked then
            let success = ref true
            let result = Calculator.UnaryMinusChecked(x, t, success)
            if !success then MakeConcrete result t
            else Error (result :?> System.Exception)
        else
            MakeConcrete (Calculator.UnaryMinus(x, t)) t

    and private simplifyUnaryMinus x isChecked t k =
        simplifyGenericUnary "unary minus" x k (fun x _ -> simplifyConcreteUnaryMinus x isChecked t) (fun x k ->
        match x with
        // -(-(x)) = x if both unchecked
        | UnaryMinus(x, false, t) when not isChecked -> x |> k
        // -(a + b) = (-a) + (-b) if all unchecked
        | Add(a, b, false, _) when not isChecked ->
            simplifyUnaryMinus a false t (fun minusA ->
            simplifyUnaryMinus b false t (fun minusB ->
            simplifyAddition minusA minusB false t k))
         // -(a * x) = (-a) * x if both unchecked
        | Mul(Concrete(a, at), y, false, _) when not isChecked ->
            simplifyUnaryMinus (Concrete(a, at)) isChecked (Types.ToDotNetType at) (fun minusA ->
            simplifyMultiplication minusA y false t k)
        | _ -> MakeUnary OperationType.UnaryMinus x isChecked (Types.FromPrimitiveDotNetType t) |> k)

// ------------------------------- Simplification of "*" -------------------------------

    and private simplifyConcreteMultiplication x y isChecked t =
        if isChecked then
            let success = ref true
            let result = Calculator.MulChecked(x, y, t, success)
            if !success then MakeConcrete result t
            else Error (result :?> System.Exception)
        else
            MakeConcrete (Calculator.Mul(x, y, t)) t

    and private simplifyMultiplicationOfProduct a b y t matched unmatched =
        // Simplifying (a * b) * y at this step
        match a, b, y with
        // (a * b) * y = (a * y) * b if a and y concrete and unchecked
        | Concrete(a, at), _, Concrete(y, yt) -> simplifyMultiplication (simplifyConcreteMultiplication a y false t) b false t matched
        // ((a / y) * b) * y = a * b if unchecked
        | Div(a, c, false, _), b, _ when c = y -> simplifyMultiplication a b false t matched
        // (a * (b / y)) * y = a * b if unchecked
        | a, Div(b, c, false, _), _ when c = y -> simplifyMultiplication a b false t matched
        // (a * b) * (c / a) = b * c if unchecked
        | _, _, Div(c, d, false, _) when d = a -> simplifyMultiplication b c false t matched
        // (a * b) * (c / b) = a * c if unchecked
        | _, _, Div(c, d, false, _) when d = b -> simplifyMultiplication a c false t matched
        | _ ->
            // Trying to simplify pairwise combinations of x- and y-factors
            let factorsOfY =
                match y with
                | Mul(c, d, false, yt) -> [c; d]
                | _ -> [y]
            simplifyPairwiseCombinations [a; b] factorsOfY t simplifyMultiplicationExt (makeProduct false t) matched unmatched

    and private simplifyMultiplicationOfDivision a b y t matched unmatched =
        // Simplifying (a / b) * y at this step
        match a, b, y with
        // (a / b) * y = (a * y) / b if a and y are concrete and unckecked
        | Concrete(a, at), b, Concrete(y, yt) ->
            let aMulY = simplifyConcreteMultiplication a y false t
            simplifyDivision aMulY b false t matched
        // (a / y) * y = a if unchecked
        | a, b, y when b = y -> matched a
        // (a / (y * d)) * y = a/d if unchecked
        | a, Mul(c, d, false, _), y when c = y -> simplifyDivision a d false t matched
        // (a / (c * y)) * y = a/c if unchecked
        | a, Mul(c, d, false, _), y when d = y -> simplifyDivision a c false t matched
        | _ -> unmatched ()

//    and private simplifyMultiplicationOfCondition a b c y t matched unmatched =
//        // Simplifying (if c then a else b) * y at this step
//        match a, b, y with
//        // (if c then a else b) * y = (if c then (a * y) else (b * y)) when a, b and y are concrete
//        | Concrete(a, at), Concrete(b, bt), Concrete(y, yt) ->
//            let aMulY = simplifyConcreteMultiplication a y false (Types.ToDotNetType at) in
//            let bMulY = simplifyConcreteMultiplication b y false (Types.ToDotNetType bt) in
//            // TODO: Merge it?
//                Expression(Cond, [c; aMulY; bMulY], Types.FromPrimitiveDotNetType t) |> matched
//        | _ -> unmatched ()
//
    and private simplifyMultiplicationOfExpression x y t matched unmatched =
        match x with
        | Mul(a, b, false, _) -> simplifyMultiplicationOfProduct a b y t matched unmatched
        | Div(a, b, false, _) -> simplifyMultiplicationOfDivision a b y t matched unmatched
//        | If(a, b, c, _) -> simplifyMultiplicationOfCondition a b c y t matched unmatched
        | _ -> unmatched ()

    and private simplifyMultiplicationExt x y isChecked t matched unmatched =
        match x, y with
        | Concrete(x, typeOfX), _ when Calculator.IsZero(x) -> matched (MakeConcrete 0 t)
        | _, Concrete(y, typeOfY) when Calculator.IsZero(y) -> matched (MakeConcrete 0 t)
        | Concrete(x, typeOfX), _ when Calculator.FuzzyEqual(x, 1) -> matched y
        | _, Concrete(y, typeOfY) when Calculator.FuzzyEqual(y, 1) -> matched x
        | Concrete(x, typeOfX), _ when Calculator.FuzzyEqual(x, -1) -> simplifyUnaryMinus y isChecked t matched
        | _, Concrete(y, typeOfY) when Calculator.FuzzyEqual(y, -1) -> simplifyUnaryMinus x isChecked t matched
        | Expression _, Expression _ when not isChecked ->
            simplifyMultiplicationOfExpression x y t matched (fun () ->
            simplifyMultiplicationOfExpression y x t matched unmatched)
        | Expression _, _ when not isChecked -> simplifyMultiplicationOfExpression x y t matched unmatched
        | _, Expression _ when not isChecked -> simplifyMultiplicationOfExpression y x t matched unmatched
        | _ -> unmatched ()

    and private simplifyMultiplication x y isChecked t k =
        let defaultCase () =
            let sorted = if (IsConcrete y) then (y, x) else (x, y)
            makeProduct isChecked t (fst sorted) (snd sorted) |> k
        simplifyGenericBinary "product" x y k
                              (fun x y _ _ -> simplifyConcreteMultiplication x y isChecked t)
                              (fun x y k -> simplifyMultiplicationExt x y isChecked t k defaultCase)

// ------------------------------- Simplification of "/" -------------------------------

    and simplifyConcreteDivision x y isChecked t =
        let success = ref true
        let result =
            if isChecked then Calculator.DivChecked(x, y, t, success)
            else Calculator.Div(x, y, t, success)
        if !success then MakeConcrete result t
        else Error (result :?> System.Exception)

    and private simplifyDivision x y isChecked t k =
        let defaultCase () =
            let sorted = if (IsConcrete y) then (y, x) else (x, y)
            makeProduct isChecked t (fst sorted) (snd sorted) |> k
        simplifyGenericBinary "division" x y k (fun x y _ _ -> simplifyConcreteDivision x y isChecked t) (fun x y k ->
        match x, y with
        // 0 / y = 0
        | Concrete(x, _), _ when Calculator.IsZero(x) -> MakeConcrete 0 t |> k
        // x / 1 = x
        | x, Concrete(y, _) when Calculator.FuzzyEqual(y, 1) -> x |> k
        // x / -1 = -x
        | x, Concrete(y, _) when Calculator.FuzzyEqual(y, -1) -> simplifyUnaryMinus x isChecked t k
        // x / x = 1 if unchecked
        | x, y when not isChecked && x = y -> MakeConcrete 1 t |> k
        // x / -x = -1 if unchecked
        | x, UnaryMinus(y, false, _) when not isChecked && x = y -> MakeConcrete -1 t |> k
        // (a / b) / y = a / (b * y) if unchecked and b and y concrete
        | Div(a, Concrete(b, _), false, _), Concrete(y, _) when not isChecked ->
            let bMulY = simplifyConcreteMultiplication b y false t
            simplifyDivision a bMulY false t k
        // (if a then b else c) / y = (if a then (b/y) else (c/y)) if unchecked and b, c and y concrete
//        | If(a, Concrete(b, _), Concrete(c, _), _), Concrete(y, _) when not isChecked ->
//            let bDivY = simplifyConcreteDivision b y false t in
//            let cDivY = simplifyConcreteDivision c y false t in
//                // TODO: merge instead of Cond
//                Expression(Cond, [a; bDivY; cDivY], Types.FromPrimitiveDotNetType t) |> k
        // x / (if a then b else c) = (if a then (x/a) else (x/b)) if unchecked and x, b and c concrete
//        | Concrete(x, _), If(a, Concrete(b, _), Concrete(c, _), _) when not isChecked ->
//            let xDivB = simplifyConcreteDivision x b false t in
//            let xDivC = simplifyConcreteDivision x c false t in
//                // TODO: merge instead of Cond
//                Expression(Cond, [a; xDivB; xDivC], Types.FromPrimitiveDotNetType t) |> k
        | _ -> MakeBinary OperationType.Divide x y isChecked (Types.FromPrimitiveDotNetType t) |> k)

    and private simplifyDivisionAndUpdateState x y isChecked t state k =
        simplifyNotEqual y (Concrete(0, TypeOf y)) (fun yIsNotZero ->
        simplifyDivision x y isChecked t (fun d ->
        k (d, State.addAssertion state yIsNotZero)))

// ------------------------------- Simplification of "%" -------------------------------

    and simplifyConcreteRemainder x y isChecked t =
        let success = ref true
        let result =
            if isChecked then Calculator.RemChecked(x, y, t, success)
            else Calculator.Rem(x, y, t, success)
        if !success then MakeConcrete result t
        else Error (result :?> System.Exception)

    and isRemainderZero x y t =
        let success = ref true
        Calculator.IsZero(Calculator.Rem(x, y, t, success)) && !success

    and private simplifyRemainder x y isChecked t k =
        let defaultCase () =
            let sorted = if (IsConcrete y) then (y, x) else (x, y)
            makeProduct isChecked t (fst sorted) (snd sorted) |> k
        simplifyGenericBinary "remainder" x y k (fun x y _ _ -> simplifyConcreteRemainder x y isChecked t) (fun x y k ->
        match x, y with
        // 0 % y = 0
        | Concrete(x, _), _ when Calculator.IsZero(x) -> MakeConcrete 0 t |> k
        // x % 1 = 0
        | x, Concrete(y, _) when Calculator.FuzzyEqual(y, 1) -> MakeConcrete 0 t |> k
        // x % -1 = 0
        | x, Concrete(y, _) when Calculator.FuzzyEqual(y, -1) -> MakeConcrete 0 t |> k
        // x % x = 0
        | x, y when not isChecked && x = y -> MakeConcrete 0 t |> k
        // x % -x = 0 if unchecked
        | x, UnaryMinus(y, false, _) when not isChecked && x = y -> MakeConcrete 0 t |> k
        // (a * b) % y = 0 if unchecked, b and y concrete and a % y = 0
        | Mul(Concrete(a, _), b, false, _), Concrete(y, _) when not isChecked && isRemainderZero a y t ->
             MakeConcrete 0 t |> k
        // (if a then b else c) % y = (if a then (b%y) else (c%y)) if unchecked and b, c and y concrete
        | If(a, Concrete(b, _), Concrete(c, _), _), Concrete(y, _) when not isChecked ->
            let bModY = simplifyConcreteRemainder b y false t in
            let cModY = simplifyConcreteRemainder c y false t in
                // TODO: merge instead of Cond
                Expression(Cond, [a; bModY; cModY], Types.FromPrimitiveDotNetType t) |> k
        // x % (if a then b else c) = (if a then (x%a) else (x%b)) if unchecked and x, b and c concrete
        | Concrete(x, _), If(a, Concrete(b, _), Concrete(c, _), _) when not isChecked ->
            let xModB = simplifyConcreteRemainder x b false t in
            let xModC = simplifyConcreteRemainder x c false t in
                // TODO: merge instead of Cond
                Expression(Cond, [a; xModB; xModC], Types.FromPrimitiveDotNetType t) |> k
        | _ -> MakeBinary OperationType.Remainder x y isChecked (Types.FromPrimitiveDotNetType t) |> k)

    and private simplifyRemainderAndUpdateState x y isChecked t state k =
        simplifyNotEqual y (Concrete(0, TypeOf y)) (fun yIsNotZero ->
        simplifyRemainder x y isChecked t (fun d ->
        k (d, State.addAssertion state yIsNotZero)))

// TODO: IMPLEMENT THE REST!

// ------------------------------- Simplification of "=", "!=", "<", ">", ">=", "<=" -------------------------------

    and private simplifyConcreteComparison operator x y tx ty =
        MakeConcrete (Calculator.Compare(x, y) |> operator) typedefof<bool>

    and private simplifyComparison op x y concrete sameIsTrue k =
        simplifyGenericBinary "comparison" x y k concrete (fun x y k ->
        match x, y with
        | x, y when x = y -> MakeConcrete sameIsTrue typedefof<bool> |> k
        | Add(Concrete(c, t), x, false, _), y when x = y -> simplifyComparison op (Concrete(c, t)) (Concrete(0, t)) concrete sameIsTrue k
        | x, Add(Concrete(c, t), y, false, _) when x = y -> simplifyComparison op (Concrete(0, t)) (Concrete(c, t)) concrete sameIsTrue k
        | _ -> MakeBinary op x y false Bool |> k)

    and private simplifyEqual x y k =
        simplifyComparison OperationType.Equal x y (simplifyConcreteComparison ((=) 0)) true k
    and private simplifyNotEqual x y k =
        simplifyComparison OperationType.Equal x y (simplifyConcreteComparison ((=) 0)) true ((!!) >> k)
    and private simplifyLess x y k =
        simplifyComparison OperationType.Less x y (simplifyConcreteComparison ((<) 0)) false k
    and private simplifyLessOrEqual x y k =
        simplifyComparison OperationType.LessOrEqual x y (simplifyConcreteComparison ((<=) 0)) true k
    and private simplifyGreater x y k =
        simplifyComparison OperationType.LessOrEqual x y (simplifyConcreteComparison ((<=) 0)) true ((!!) >> k)
    and private simplifyGreaterOrEqual x y k =
        simplifyComparison OperationType.Less x y (simplifyConcreteComparison ((<=) 0)) false ((!!) >> k)

// ------------------------------- General functions -------------------------------

    let private withState state x = (x, state)

    let internal simplifyBinaryOperation op x y isChecked t state k =
        let kws = withState state >> k in
        match op with
        | OperationType.Add -> simplifyAddition x y isChecked t kws
        | OperationType.Subtract ->
            simplifyUnaryMinus y false t (fun minusY ->
            simplifyAddition x minusY isChecked t kws)
        | OperationType.Multiply -> simplifyMultiplication x y isChecked t kws
        | OperationType.Divide -> simplifyDivisionAndUpdateState x y isChecked t state k
        | OperationType.Remainder -> simplifyRemainderAndUpdateState x y isChecked t state k
        | OperationType.ShiftLeft
        | OperationType.ShiftRight -> raise(new System.NotImplementedException())
        | OperationType.Equal -> simplifyEqual x y kws
        | OperationType.NotEqual -> simplifyNotEqual x y kws
        | OperationType.Greater -> simplifyGreater x y kws
        | OperationType.GreaterOrEqual -> simplifyGreaterOrEqual x y kws
        | OperationType.Less -> simplifyLess x y kws
        | OperationType.LessOrEqual -> simplifyLessOrEqual x y kws
        | OperationType.LogicalAnd
        | OperationType.LogicalOr
        | OperationType.LogicalXor
        | OperationType.NullCoalescing -> raise(new System.NotImplementedException())
        | _ -> raise(new System.ArgumentException(op.ToString() + " is not a binary arithmetic operator"))

    let internal simplifyUnaryOperation op x isChecked t k =
        match op with
        | OperationType.LogicalNeg -> raise(new System.NotImplementedException())
        | OperationType.UnaryMinus -> simplifyUnaryMinus x isChecked t k
        | OperationType.UnaryPlus -> k x
        | _ -> raise(new System.ArgumentException(op.ToString() + " is not an unary arithmetic operator"))

    let internal isArithmeticalOperation op t1 t2 =
        Types.IsNumeric t1 && Types.IsNumeric t2 &&
        match op with
        | OperationType.Add
        | OperationType.Subtract
        | OperationType.Multiply
        | OperationType.Divide
        | OperationType.Remainder
        | OperationType.ShiftLeft
        | OperationType.ShiftRight
        | OperationType.Equal
        | OperationType.NotEqual
        | OperationType.Greater
        | OperationType.GreaterOrEqual
        | OperationType.Less
        | OperationType.LessOrEqual
        | OperationType.LogicalAnd
        | OperationType.LogicalOr
        | OperationType.LogicalXor
<<<<<<< HEAD
        | OperationType.NullCoalescing -> raise(new System.NotImplementedException())
        | _ -> raise(new System.ArgumentException(op.ToString() + " is not a binary arithmetic operator"))

    let internal simplifyUnaryOperation op x isChecked t =
        match op with
        | OperationType.LogicalNeg -> simplifyNegation x
        | OperationType.UnaryMinus -> simplifyUnaryMinus x isChecked t
        | OperationType.UnaryPlus -> x
        | _ -> raise(new System.ArgumentException(op.ToString() + " is not an unary arithmetic operator"))
=======
        | OperationType.NullCoalescing
        | OperationType.LogicalNeg
        | OperationType.UnaryMinus
        | OperationType.UnaryPlus -> true
        | _ -> false
>>>>>>> 5c9f2976
<|MERGE_RESOLUTION|>--- conflicted
+++ resolved
@@ -437,20 +437,8 @@
         | OperationType.LogicalAnd
         | OperationType.LogicalOr
         | OperationType.LogicalXor
-<<<<<<< HEAD
-        | OperationType.NullCoalescing -> raise(new System.NotImplementedException())
-        | _ -> raise(new System.ArgumentException(op.ToString() + " is not a binary arithmetic operator"))
-
-    let internal simplifyUnaryOperation op x isChecked t =
-        match op with
-        | OperationType.LogicalNeg -> simplifyNegation x
-        | OperationType.UnaryMinus -> simplifyUnaryMinus x isChecked t
-        | OperationType.UnaryPlus -> x
-        | _ -> raise(new System.ArgumentException(op.ToString() + " is not an unary arithmetic operator"))
-=======
         | OperationType.NullCoalescing
         | OperationType.LogicalNeg
         | OperationType.UnaryMinus
         | OperationType.UnaryPlus -> true
-        | _ -> false
->>>>>>> 5c9f2976
+        | _ -> false