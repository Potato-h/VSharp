using System;
using System.Collections.Generic;
using System.Diagnostics;
using System.Linq;
using System.Reflection;
using VSharp.Core;
using NUnit.Framework;
using System.Text.RegularExpressions;
using Microsoft.FSharp.Core;
<<<<<<< HEAD
using CodeLocationSummaries = System.Collections.Generic.IEnumerable<VSharp.Core.codeLocationSummary>;
=======
>>>>>>> 7c940c7e

namespace VSharp.Test
{
    public class SVM
    {
<<<<<<< HEAD
        private readonly ExplorerBase _explorer;
        private readonly Statistics _statistics = new Statistics();
=======
        private ExplorerBase _explorer;
        private Statistics _statistics = new Statistics();
>>>>>>> 7c940c7e

        public SVM(ExplorerBase explorer)
        {
            _explorer = explorer;
        }

<<<<<<< HEAD
        private CodeLocationSummaries PrepareAndInvokeWithoutStatistics(IDictionary<MethodInfo, CodeLocationSummaries> dict,
            MethodInfo m,
            Func<IMethodIdentifier, FSharpFunc<CodeLocationSummaries, CodeLocationSummaries>, CodeLocationSummaries> invoke)
=======
        private codeLocationSummary PrepareAndInvokeWithoutStatistics(IDictionary<MethodInfo, codeLocationSummary> dict,
            MethodInfo m,
            Func<IMethodIdentifier, FSharpFunc<codeLocationSummary, codeLocationSummary>, codeLocationSummary> invoke)
>>>>>>> 7c940c7e
        {
            _statistics.SetupBeforeMethod(m);
            IMethodIdentifier methodIdentifier = _explorer.MakeMethodIdentifier(m);
            if (methodIdentifier == null)
            {
                var format =
                    new PrintfFormat<string, Unit, string, Unit>(
                        $"WARNING: metadata method for {m.Name} not found!");
                Logger.printLog(Logger.Warning, format);
                return null;
            }

            dict?.Add(m, null);
<<<<<<< HEAD
            var id = FSharpFunc<CodeLocationSummaries, CodeLocationSummaries>.FromConverter(x => x);
=======
            var id = FSharpFunc<codeLocationSummary, codeLocationSummary>.FromConverter(x => x);
>>>>>>> 7c940c7e
            var summary = invoke(methodIdentifier, id);
            _statistics.AddSucceededMethod(m);
            if (dict != null)
            {
                dict[m] = summary;
            }

            return summary;
        }

<<<<<<< HEAD
        private CodeLocationSummaries PrepareAndInvoke(IDictionary<MethodInfo, CodeLocationSummaries> dict, MethodInfo m,
            Func<IMethodIdentifier, FSharpFunc<CodeLocationSummaries, CodeLocationSummaries>, CodeLocationSummaries> invoke)
=======
        private codeLocationSummary PrepareAndInvoke(IDictionary<MethodInfo, codeLocationSummary> dict, MethodInfo m,
            Func<IMethodIdentifier, FSharpFunc<codeLocationSummary, codeLocationSummary>, codeLocationSummary> invoke)
>>>>>>> 7c940c7e
        {
            try
            {
                return PrepareAndInvokeWithoutStatistics(dict, m, invoke);
            }
            catch (Exception e)
            {
                _statistics.AddException(e, m);
            }

            return null;
        }

<<<<<<< HEAD
        private void InterpretEntryPoint(IDictionary<MethodInfo, CodeLocationSummaries> dictionary, MethodInfo m)
=======
        private void InterpretEntryPoint(IDictionary<MethodInfo, codeLocationSummary> dictionary, MethodInfo m)
>>>>>>> 7c940c7e
        {
            Assert.IsTrue(m.IsStatic);
            PrepareAndInvoke(dictionary, m, _explorer.InterpretEntryPoint);
        }

        private void Explore(IDictionary<MethodInfo, CodeLocationSummaries> dictionary, MethodInfo m)
        {
            if (m.GetMethodBody() != null)
                PrepareAndInvoke(dictionary, m, _explorer.Explore);
        }

        private void ExploreType(List<string> ignoreList, MethodInfo ep,
<<<<<<< HEAD
            IDictionary<MethodInfo, CodeLocationSummaries> dictionary, Type t)
=======
            IDictionary<MethodInfo, codeLocationSummary> dictionary, Type t)
>>>>>>> 7c940c7e
        {
            BindingFlags bindingFlags = BindingFlags.Instance | BindingFlags.Static | BindingFlags.Public |
                                        BindingFlags.DeclaredOnly;

            if (ignoreList?.Where(kw => !t.AssemblyQualifiedName.Contains(kw)).Count() == ignoreList?.Count &&
                t.IsPublic)
            {
                foreach (var m in t.GetMethods(bindingFlags))
                {
                    // FOR DEBUGGING SPECIFIED METHOD
                    // if (m != ep && !m.IsAbstract)
                    if (m != ep && !m.IsAbstract && m.Name != "op_Division")
                    {
                        Debug.Print(@"Called interpreter for method {0}", m.Name);
                        Explore(dictionary, m);
                    }
                }
            }
        }

        private static string ReplaceLambdaLines(string str)
        {
            return Regex.Replace(str, @"@\d+(\+|\-)\d*\[Microsoft.FSharp.Core.Unit\]", "");
        }

        private static string SummaryToString(codeLocationSummary summary)
        {
            if (summary == null)
                return "Summary is empty";
            return $"{summary.result}\nMEMORY DUMP:\n{ReplaceLambdaLines(API.Memory.Dump(summary.state))}";
        }

        private static string ResultToString(CodeLocationSummaries summary)
        {
<<<<<<< HEAD
            int count = 0;
            if (summary == null || (count = summary.Count()) == 0)
                return "No states were obtained!";
            var suffix = count > 1 ? "s" : "";
            return $"Totally {count} state{suffix}:\n{String.Join("\n", summary.Select(SummaryToString))}";
=======
            if (summary == null)
                return "summary is null";
            return $"{summary.result}\nHEAP:\n{ReplaceLambdaLines(API.Memory.Dump(summary.state))}";
>>>>>>> 7c940c7e
        }

        public string ExploreOne(MethodInfo m)
        {
            var summary = PrepareAndInvoke(null, m, _explorer.Explore);
            return ResultToString(summary);
        }

        public string ExploreOneWithoutStatistics(MethodInfo m)
<<<<<<< HEAD
        {
            var summary = PrepareAndInvokeWithoutStatistics(null, m, _explorer.Explore);
            return ResultToString(summary);
=======
        {
            var summary = PrepareAndInvokeWithoutStatistics(null, m, _explorer.Explore);
            return ResultToString(summary);
        }

        public void ConfigureSolver(ISolver solver)
        {
            // API.ConfigureSolver(solver);
>>>>>>> 7c940c7e
        }

        public IDictionary<MethodInfo, string> Run(Assembly assembly, List<string> ignoredList)
        {
            IDictionary<MethodInfo, CodeLocationSummaries> dictionary = new Dictionary<MethodInfo, CodeLocationSummaries>();
            var ep = assembly.EntryPoint;

            foreach (var t in assembly.GetTypes())
            {
                ExploreType(ignoredList, ep, dictionary, t);
            }

            if (ep != null)
            {
                InterpretEntryPoint(dictionary, ep);
            }

            _statistics.PrintExceptionsStats();

            return dictionary.ToDictionary(kvp => kvp.Key, kvp => ResultToString(kvp.Value));
        }
    }
}<|MERGE_RESOLUTION|>--- conflicted
+++ resolved
@@ -7,37 +7,24 @@
 using NUnit.Framework;
 using System.Text.RegularExpressions;
 using Microsoft.FSharp.Core;
-<<<<<<< HEAD
 using CodeLocationSummaries = System.Collections.Generic.IEnumerable<VSharp.Core.codeLocationSummary>;
-=======
->>>>>>> 7c940c7e
+
 
 namespace VSharp.Test
 {
     public class SVM
     {
-<<<<<<< HEAD
         private readonly ExplorerBase _explorer;
         private readonly Statistics _statistics = new Statistics();
-=======
-        private ExplorerBase _explorer;
-        private Statistics _statistics = new Statistics();
->>>>>>> 7c940c7e
 
         public SVM(ExplorerBase explorer)
         {
             _explorer = explorer;
         }
 
-<<<<<<< HEAD
         private CodeLocationSummaries PrepareAndInvokeWithoutStatistics(IDictionary<MethodInfo, CodeLocationSummaries> dict,
             MethodInfo m,
             Func<IMethodIdentifier, FSharpFunc<CodeLocationSummaries, CodeLocationSummaries>, CodeLocationSummaries> invoke)
-=======
-        private codeLocationSummary PrepareAndInvokeWithoutStatistics(IDictionary<MethodInfo, codeLocationSummary> dict,
-            MethodInfo m,
-            Func<IMethodIdentifier, FSharpFunc<codeLocationSummary, codeLocationSummary>, codeLocationSummary> invoke)
->>>>>>> 7c940c7e
         {
             _statistics.SetupBeforeMethod(m);
             IMethodIdentifier methodIdentifier = _explorer.MakeMethodIdentifier(m);
@@ -51,11 +38,7 @@
             }
 
             dict?.Add(m, null);
-<<<<<<< HEAD
             var id = FSharpFunc<CodeLocationSummaries, CodeLocationSummaries>.FromConverter(x => x);
-=======
-            var id = FSharpFunc<codeLocationSummary, codeLocationSummary>.FromConverter(x => x);
->>>>>>> 7c940c7e
             var summary = invoke(methodIdentifier, id);
             _statistics.AddSucceededMethod(m);
             if (dict != null)
@@ -66,13 +49,8 @@
             return summary;
         }
 
-<<<<<<< HEAD
         private CodeLocationSummaries PrepareAndInvoke(IDictionary<MethodInfo, CodeLocationSummaries> dict, MethodInfo m,
             Func<IMethodIdentifier, FSharpFunc<CodeLocationSummaries, CodeLocationSummaries>, CodeLocationSummaries> invoke)
-=======
-        private codeLocationSummary PrepareAndInvoke(IDictionary<MethodInfo, codeLocationSummary> dict, MethodInfo m,
-            Func<IMethodIdentifier, FSharpFunc<codeLocationSummary, codeLocationSummary>, codeLocationSummary> invoke)
->>>>>>> 7c940c7e
         {
             try
             {
@@ -86,11 +64,7 @@
             return null;
         }
 
-<<<<<<< HEAD
         private void InterpretEntryPoint(IDictionary<MethodInfo, CodeLocationSummaries> dictionary, MethodInfo m)
-=======
-        private void InterpretEntryPoint(IDictionary<MethodInfo, codeLocationSummary> dictionary, MethodInfo m)
->>>>>>> 7c940c7e
         {
             Assert.IsTrue(m.IsStatic);
             PrepareAndInvoke(dictionary, m, _explorer.InterpretEntryPoint);
@@ -103,11 +77,7 @@
         }
 
         private void ExploreType(List<string> ignoreList, MethodInfo ep,
-<<<<<<< HEAD
             IDictionary<MethodInfo, CodeLocationSummaries> dictionary, Type t)
-=======
-            IDictionary<MethodInfo, codeLocationSummary> dictionary, Type t)
->>>>>>> 7c940c7e
         {
             BindingFlags bindingFlags = BindingFlags.Instance | BindingFlags.Static | BindingFlags.Public |
                                         BindingFlags.DeclaredOnly;
@@ -142,17 +112,11 @@
 
         private static string ResultToString(CodeLocationSummaries summary)
         {
-<<<<<<< HEAD
             int count = 0;
             if (summary == null || (count = summary.Count()) == 0)
                 return "No states were obtained!";
             var suffix = count > 1 ? "s" : "";
             return $"Totally {count} state{suffix}:\n{String.Join("\n", summary.Select(SummaryToString))}";
-=======
-            if (summary == null)
-                return "summary is null";
-            return $"{summary.result}\nHEAP:\n{ReplaceLambdaLines(API.Memory.Dump(summary.state))}";
->>>>>>> 7c940c7e
         }
 
         public string ExploreOne(MethodInfo m)
@@ -162,20 +126,9 @@
         }
 
         public string ExploreOneWithoutStatistics(MethodInfo m)
-<<<<<<< HEAD
         {
             var summary = PrepareAndInvokeWithoutStatistics(null, m, _explorer.Explore);
             return ResultToString(summary);
-=======
-        {
-            var summary = PrepareAndInvokeWithoutStatistics(null, m, _explorer.Explore);
-            return ResultToString(summary);
-        }
-
-        public void ConfigureSolver(ISolver solver)
-        {
-            // API.ConfigureSolver(solver);
->>>>>>> 7c940c7e
         }
 
         public IDictionary<MethodInfo, string> Run(Assembly assembly, List<string> ignoredList)
