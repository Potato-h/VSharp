using System;
using InstantCredit.Shared.Models.Enums;
using LoanExam.Models;
using VSharp.Test;

namespace LoanExam;

public class CreditResult
{
    public bool CreditIssued { get; set; }
    
    public double Percent { get; set; }
}

[TestSvmFixture]
public class CreditCalculationService
{
    private int CalculateByAge(int age, CreditInfo creditInfo)
    {
        var SumPoints = 0;
        if (age.Between(21, 28))
        {
            switch (creditInfo.Sum)
            {
                case < 1_000_000:
                    return 12;
                case > 3_000_000:
                    return 0;
                default:
                    return 9;
            }
        }

        if (age.Between(29, 59))
        {
            SumPoints += 14;
            return SumPoints;
        }

        SumPoints += creditInfo.Deposit == Deposit.None 
            ? 0 
            : 8;
        
        return SumPoints;
    }

    private int CalculateByCriminal(bool certificateOfNoCriminalRecord)
    {
        return certificateOfNoCriminalRecord 
            ? 15 
            : 0;
    }

    private int CalculateByEmployment(Employment employment, int age)
    {
        return employment switch
        {
            Employment.Contract => 14,
            Employment.OwnIndividualEntrepreneurship => 12,
            Employment.Freelancer => 8,
            Employment.Pensioner when age < 70 => 5,
            Employment.Pensioner => 0,
            Employment.Unemployed => 0,
            _ => throw new ArgumentOutOfRangeException(nameof(employment), employment, null)
        };
    }

    private int CalculateByCreditInfo(CreditInfo creditInfo)
    {
        var SumPoints = 0;
        SumPoints += creditInfo.Sum switch
        {
            <= 1_000_000 => 12,
            <= 5_000_000 => 14,
            <= 10_000_000 => 8,
            _ => throw new ArgumentOutOfRangeException()
        };

        SumPoints += creditInfo.Deposit switch
        {
            Deposit.Guarantee => 12,
            Deposit.Realty => 14,
            Deposit.OldCar => 3,
            Deposit.NewCar => 8,
            Deposit.None => 0,
            _ => throw new ArgumentOutOfRangeException()
        };

        SumPoints += creditInfo.Purpose switch
        {
            CreditPurpose.Realty => 8,
            CreditPurpose.ConsumerCredit => 14,
            CreditPurpose.ReCrediting => 12,
            _ => throw new ArgumentOutOfRangeException()
        };

        return SumPoints;
    }

    private int CalculateByOtherCredits(bool otherCredits, CreditPurpose creditPurpose)
    {
        if (!otherCredits)
        {
            return creditPurpose == CreditPurpose.ReCrediting ? 0 : 15;
        }
        else
        {
            return 0;
        }
    }

<<<<<<< HEAD
    [TestSvm(95, 0, 22, false, SearchStrategy.ShortestDistance)]
=======
    [TestSvm(-1, 0, 20, false, strat: SearchStrategy.ShortestDistance)]
>>>>>>> 69775124
    public CreditResult Build(Request request)
    {
        var SumPoints = 0;
        
        SumPoints += CalculateByAge(request.Personality.Age, request.CreditInfo);
        SumPoints += CalculateByCriminal(request.CertificateOfNoCriminalRecord);
        SumPoints += CalculateByEmployment(request.Personality.Employment, request.Personality.Age);
        SumPoints += CalculateByCreditInfo(request.CreditInfo!);
        SumPoints += CalculateByOtherCredits(request.OtherCredits, request.CreditInfo!.Purpose);
       
        var result = new CreditResult
        {
            Percent = 0,
            CreditIssued = SumPoints >= 80
        };
        
        if (SumPoints < 80)
        {
            return result;
        }

        result.Percent = SumPoints switch
        {
            < 84 => 30,
            < 88 => 26,
            < 92 => 22,
            < 96 => 19,
            < 100 => 15,
            100 => 12.5,
            _ => throw new ArgumentOutOfRangeException()
        };

        result.CreditIssued = true;
        SumPoints = 0;
        return result;
    }
}<|MERGE_RESOLUTION|>--- conflicted
+++ resolved
@@ -109,11 +109,7 @@
         }
     }
 
-<<<<<<< HEAD
-    [TestSvm(95, 0, 22, false, SearchStrategy.ShortestDistance)]
-=======
-    [TestSvm(-1, 0, 20, false, strat: SearchStrategy.ShortestDistance)]
->>>>>>> 69775124
+    [TestSvm(95, 0, 22, false, strat: SearchStrategy.ShortestDistance)]
     public CreditResult Build(Request request)
     {
         var SumPoints = 0;
