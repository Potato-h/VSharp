namespace VSharp

open JetBrains.Decompiler.Ast
open VSharp.CSharpUtils
open VSharp.Terms

[<AutoOpen>]
module internal Propositional =

// ------------------------------- Simplification of logical operations -------------------------------

    let internal makeBin operation x y =
        match x, y with
        | Expression(Operator(op', false), list', _), Expression(Operator(op'', false), list'', _) when op' = operation && op'' = operation ->
            Terms.MakeNAry operation (List.append list' list'') false Bool
        | Expression(Operator(op', false), list', _), _ when list'.IsEmpty -> y
        | _, Expression(Operator(op', false), list', _) when list'.IsEmpty -> y
        | Expression(Operator(op', false), list', _), _ when op' = operation ->
            Terms.MakeNAry operation (y::list') false Bool
        | _, Expression(Operator(op', false), list', _) when op' = operation ->
            Terms.MakeNAry operation (x::list') false Bool
        | _ -> Terms.MakeNAry operation [x; y] false Bool


    let internal makeCoOpBinaryTerm x list listOp op =
        match list with
        | [] -> x
        | [y] -> makeBin op x y
        | _ -> makeBin op (Expression(Operator(listOp, false), list, Bool)) x


    let public (|IntersectionExceptOne|_|) list1 list2 =
        if List.length list1 = List.length list2 then
            let s1 = System.Collections.Generic.HashSet<Term>(list1) in
            let s2 = System.Collections.Generic.HashSet<Term>(list2) in
            s1.SymmetricExceptWith(s2)
            let symmetricExcept = List.ofSeq s1 in
            match symmetricExcept with
            | [x; Negation(y,_)] when x = y -> s2.ExceptWith(s1); Some(List.ofSeq s2)
            | [Negation(y,_); x] when x = y -> s2.ExceptWith(s1); Some(List.ofSeq s2)
            | _ -> None
        else None

    let internal shuffled list1 list2 =
        if List.length list1 <> List.length list2 then false
        else
            let s1 = System.Collections.Generic.HashSet<Term>(list1) in
            let s2 = System.Collections.Generic.HashSet<Term>(list2) in
            s1.SymmetricExceptWith(s2); Seq.isEmpty s1

    // Trying to simplify pairwise combinations of x- and y-operands.
    // For example, it tries to simplify (a + b) + (c + d) or (a * b) * (c * d)
    // by successively trying to combine (a * c), (a * d), (b * c) and (b * d).
    let internal simplifyPairwiseCombinations xs ys t operand simplify reduce matched unmatched =
        let initialYs = ys in

        let reduce t1 t2 = reduce (operand t1) (operand t2) in

        let rec combineOne x ys failed k =
            match ys with
            | [] -> k x failed
            | h :: tl ->
                simplify t (operand x) (operand h)
                    (fun x -> combineOne x tl failed k)
                    (fun () -> combineOne x tl (h::failed) k)

        let rec combine xs ys acc =
            match xs with
            | [] ->
                // Here we traversed all xs, checking for something matched...
                if List.length ys = List.length initialYs then unmatched () // Nothing matched, the whole process is failed
                else
                    // Something matched, the work is done, just combining results together...
                    let toReduce = List.append (List.rev acc) ys in
                    // TODO: care about different types...
                    Cps.List.reducek reduce toReduce (operand >> matched)
            | x::xs ->
                combineOne x ys [] (fun res ys -> combine xs ys (res::acc))

        combine xs ys []

    let rec private simplifyConnective operation opposite stopValue ignoreValue x y k =
        let defaultCase () = makeBin operation x y |> k in
        match x, y with
        | Error _, _ -> k x
        | _, Error _ -> k y
        | Nop, _ -> raise(new System.ArgumentException(sprintf "Invalid left operand of %s!" (operation.ToString())))
        | _, Nop -> raise(new System.ArgumentException(sprintf "Invalid right operand of %s!" (operation.ToString())))
        | Union gvs1, Union gvs2 ->
            Cps.List.mapk
                (fun (g1, v1) k ->
                    Cps.List.mapk
                        (fun (g2, v2) k ->
                            simplifyConnective OperationType.LogicalAnd OperationType.LogicalOr Terms.MakeFalse Terms.MakeTrue g1 g2 (fun g ->
                            simplifyConnective operation opposite stopValue ignoreValue v1 v2 (withFst g >> k)))
                        gvs2 k)
                gvs1
                (fun gvss -> List.concat gvss |> Union |> k)
        | Terms.GuardedValues(gs, vs), _ ->
            Cps.List.mapk (simplifyConnective operation opposite stopValue ignoreValue y) vs (fun xys ->
            List.zip gs xys |> Union |> k)
        | _, Terms.GuardedValues(gs, vs) ->
            Cps.List.mapk (simplifyConnective operation opposite stopValue ignoreValue x) vs (fun xys ->
            List.zip gs xys |> Union |> k)
        | _ -> simplifyExt operation opposite stopValue ignoreValue x y k defaultCase

    and private simplifyExt op co stopValue ignoreValue x y matched unmatched =
        match x, y with
        | _ when y = ignoreValue -> matched x
        | _ when x = ignoreValue -> matched y
        | _ when y = stopValue -> matched stopValue
        | _ when x = stopValue-> matched stopValue
        | _ when x = y -> matched x
        | Negation(x, _), _ when x = y -> matched stopValue
        | _, Negation(y, _) when x = y -> matched stopValue
        | Expression _, Expression _ ->
            simplifyExpression op co stopValue ignoreValue x y matched (fun () ->
            simplifyExpression op co stopValue ignoreValue y x matched unmatched)
        | Expression _, _ -> simplifyOpToExpr x y op co stopValue ignoreValue matched unmatched
        | _, Expression _  -> simplifyOpToExpr y x op co stopValue ignoreValue matched unmatched
        | _ -> unmatched ()

    and private simplifyExpression op co stopValue ignoreValue x y matched unmatched =
        match x with
        | Expression(Operator(op', false), list, _) when op = op'->
            simplifyOpOp op co stopValue ignoreValue x list y matched unmatched
        | Expression(Operator(co', false), list, _) when co = co'->
            simplifyCoOp op co stopValue ignoreValue x list y matched unmatched
        | _ -> unmatched ()

    and simplifyOpOp op co stopValue ignoreValue x list y matched unmatched =
        // simplifying (OP list) op y at this step
        match list, y with
        | [x], y -> simplifyExt op co stopValue ignoreValue x y matched unmatched
        | _ ->
            // Trying to simplify pairwise combinations of x- and y-summands
            let summandsOfY =
                match y with
                | Expression(Operator(op', false), y', _) when op = op'-> y'
                | _ -> [y]
            simplifyPairwiseCombinations list summandsOfY Bool id (simplifyExtWithType op co stopValue ignoreValue false) (simplifyConnective op co stopValue ignoreValue) matched unmatched

    and simplifyCoOp op co stopValue ignoreValue x list y matched unmatched =
        match list, y with
        | [x], y -> simplifyExt op co stopValue ignoreValue x y matched unmatched
        // Co(... y ...) op y
        | _ when List.contains y list -> matched y
        // Co(... y ...) op !y
        | _, Negation(y,_) when List.contains y list -> matched (makeCoOpBinaryTerm (Negate y) (List.except [y] list) co op)
        // Co(... !y ...) op y
        | _ when List.contains (Negate y) list -> matched (makeCoOpBinaryTerm y (List.except [Negate y] list) co op)
        // Co(!x xs) op Co(x xs) -> ys
        | _, Expression(Operator(co', false), IntersectionExceptOne list ys, _)  when co' = co -> matched (MakeNAry co ys false Bool)
        // Co(list) op Co(shuffled list) -> x
        | _, Expression(Operator(co', false), ys, _)  when co' = co && shuffled list ys -> matched x
        // Co(...) op OP(...) -> pairwise
        | _, Expression(Operator(op', false), y', _) when op = op'->
            // Trying to simplify pairwise combinations of x- and y-summands
            simplifyPairwiseCombinations [x] y' Bool id (simplifyExtWithType op co stopValue ignoreValue false) (simplifyConnective op co stopValue ignoreValue) matched unmatched
        | _ -> unmatched ()

    and private simplifyOpToExpr x y op co stopValue ignoreValue matched unmatched =
        match x with
        | Expression(Operator(op', false), xs, _) when op = op'->
            simplifyOpOp op co stopValue ignoreValue x xs y matched unmatched
        | Expression(Operator(op', false), xs, _) when co = op'->
            simplifyCoOp op co stopValue ignoreValue x xs y matched unmatched
        | _ -> unmatched ()

    and internal simplifyAnd x y k =
        simplifyConnective OperationType.LogicalAnd OperationType.LogicalOr Terms.MakeFalse Terms.MakeTrue x y k

    and internal simplifyOr x y k =
        simplifyConnective OperationType.LogicalOr OperationType.LogicalAnd Terms.MakeTrue Terms.MakeFalse x y k

    and internal simplifyNegation x k =
        match x with
        | Error _ -> k x
        | Concrete(b, t) -> Concrete(not (b :?> bool), t) |> k
        | Negation(x, _)  -> k x
        | ConjunctionList(x, _) -> Cps.List.mapk simplifyNegation x (fun l -> MakeNAry OperationType.LogicalOr  l false Bool |> k)
        | DisjunctionList(x, _) -> Cps.List.mapk simplifyNegation x (fun l -> MakeNAry OperationType.LogicalAnd l false Bool |> k)
        | Terms.GuardedValues(gs, vs) ->
            Cps.List.mapk simplifyNegation vs (fun nvs ->
            List.zip gs nvs |> Union |> k)
        | _ -> Terms.MakeUnary OperationType.LogicalNeg x false Bool |> k

    and private simplifyExtWithType op co stopValue ignoreValue isChecked t x (y:Term) matched unmatched =
        simplifyExt op co stopValue ignoreValue x y matched unmatched

// ------------------------------- General functions -------------------------------

    let internal (!!) x =
        simplifyNegation x id

    let internal (&&&) x y =
        simplifyAnd x y id

    let internal (|||) x y =
        simplifyOr x y id

    let internal (===) x y =
        simplifyOr !!x y (fun x' -> simplifyOr x !!y (fun y' -> simplifyAnd x' y' id))

    let internal (!==) x y =
        !! (x === y)

<<<<<<< HEAD
    let internal conjunction = function
        | SeqNode(x, xs) ->
            if Seq.isEmpty xs then x
            else Seq.fold (&&&) x xs
        | _ -> Terms.MakeTrue

    let internal disjunction = function
        | SeqNode(x, xs) ->
            if Seq.isEmpty xs then x
            else Seq.fold (|||) x xs
        | _ -> Terms.MakeFalse
=======
    let internal (==>) x y =
        !!x ||| y

>>>>>>> 629c97ad

    let internal simplifyBinaryConnective op x y k =
        match op with
        | OperationType.LogicalAnd -> simplifyAnd x y k
        | OperationType.LogicalOr -> simplifyOr x y k
        | OperationType.LogicalXor ->
            simplifyNegation x (fun x' -> simplifyNegation y (fun y' ->
            simplifyOr x' y' (fun x' -> simplifyOr x y (fun y' -> simplifyAnd x' y' k))))
        | OperationType.Equal -> simplifyOr !!x y (fun x' -> simplifyOr x !!y (fun y' -> simplifyAnd x' y' k))
        | OperationType.NotEqual -> simplifyOr !!x y (fun x' -> simplifyOr x !!y (fun y' -> simplifyAnd x' y' (fun res -> simplifyNegation res k)))
        | _ -> raise(new System.ArgumentException(op.ToString() + " is not a binary logical operator"))

    let internal simplifyUnaryConnective op x k =
        match op with
        | OperationType.LogicalNeg -> simplifyNegation x k
        | _ -> raise(new System.ArgumentException(op.ToString() + " is not an unary logical operator"))

    let internal isLogicalOperation op t1 t2 =
        Types.IsBool t1 && Types.IsBool t2 &&
        match op with
        | OperationType.LogicalAnd
        | OperationType.LogicalOr
        | OperationType.LogicalXor
        | OperationType.LogicalNeg
        | OperationType.Equal
        | OperationType.NotEqual -> true
        | _ -> false

    let internal isConditionalOperation op =
        match op with
        | OperationType.ConditionalAnd
        | OperationType.ConditionalOr -> true
        | _ -> false<|MERGE_RESOLUTION|>--- conflicted
+++ resolved
@@ -205,7 +205,9 @@
     let internal (!==) x y =
         !! (x === y)
 
-<<<<<<< HEAD
+    let internal (==>) x y =
+        !!x ||| y
+
     let internal conjunction = function
         | SeqNode(x, xs) ->
             if Seq.isEmpty xs then x
@@ -217,11 +219,6 @@
             if Seq.isEmpty xs then x
             else Seq.fold (|||) x xs
         | _ -> Terms.MakeFalse
-=======
-    let internal (==>) x y =
-        !!x ||| y
-
->>>>>>> 629c97ad
 
     let internal simplifyBinaryConnective op x y k =
         match op with
