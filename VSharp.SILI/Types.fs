namespace VSharp

open global.System
open System.Collections.Generic
open System.Reflection
open JetBrains.Metadata.Reader.API

type public SpecialConstraint =
    | NoSpecialConstraint = 0
    | DefaultConctructor = 1
    
[<StructuralEquality;NoComparison>]
type public TermType =
    | Void
    | Bottom
    | Null
    | Bool
    | Numeric of System.Type
    | String
    | StructType of System.Type * TermTypeRef list * TermType list // some value type with generic argument and interfaces
    | ClassType of System.Type * TermTypeRef list * TermType list // some reference type with generic argument and interfaces
    | SubType of System.Type * TermTypeRef list * TermType list * string //some symbolic type with generic argument, interfaces and constraint
    | ArrayType of TermType * int
    | Func of TermType list * TermType
    | PointerType

    override this.ToString() =
        match this with
        | Void -> "void"
        | Bottom -> "exception"
        | Null -> "<nullType>"
        | Bool -> "bool"
        | Numeric t -> t.Name.ToLower()
        | String -> "string"
        | Func(domain, range) -> String.Join(" -> ", List.append domain [range])
        | StructType(t, _, _)
        | ClassType (t, _, _) -> toString t
        | SubType(t, _, _, name) -> sprintf "<Subtype of %s>" (toString t)
        | ArrayType(t, rank) -> t.ToString() + "[" + new string(',', rank) + "]"
        | PointerType -> "<Pointer>"

and [<CustomEquality;NoComparison>]
    TermTypeRef =
        | TermTypeRef of TermType ref
        override this.GetHashCode() =
            Microsoft.FSharp.Core.LanguagePrimitives.PhysicalHash(this)
        override this.Equals(o : obj) =
            match o with
            | :? TermTypeRef as other -> this.GetHashCode() = other.GetHashCode()
            | _ -> false

module public Types =
    let private integerTypes =
        new HashSet<System.Type>(
                          [typedefof<byte>; typedefof<sbyte>;
                           typedefof<int16>; typedefof<uint16>;
                           typedefof<int32>; typedefof<uint32>;
                           typedefof<int64>; typedefof<uint64>;
                           typedefof<char>])

    let private unsignedTypes =
        new HashSet<System.Type>(
                          [typedefof<byte>; typedefof<uint16>;
                           typedefof<uint32>; typedefof<uint64>;])

    let private realTypes =
        new HashSet<System.Type>([typedefof<single>; typedefof<double>; typedefof<decimal>])

    let private numericTypes = new HashSet<System.Type>(Seq.append integerTypes realTypes)

    let private primitiveTypes = new HashSet<Type>(Seq.append numericTypes [typedefof<bool>; typedefof<string>])
        
    let rec public IsAssignableToGenericType (givenType : Type) (genericType : Type) =
        let isFindInterfaces =
            givenType.GetInterfaces() |> 
            Array.filter (fun it -> it.IsGenericType) |> 
            Array.map (fun it -> it.GetGenericTypeDefinition()) |>
            Array.exists (fun it -> it = genericType)
        if isFindInterfaces then true
        else
            let baseType = givenType.BaseType
            if baseType = null then false
            else if baseType.IsGenericType then baseType.GetGenericTypeDefinition() = genericType
            else IsAssignableToGenericType baseType genericType

    let public IsNumeric = function
        | Numeric _ -> true
        | _ -> false

    let public IsBool = function
        | Bool -> true
        | _ -> false

    let public IsString = function
        | String -> true
        | _ -> false

    let public IsFunction = function
        | Func _ -> true
        | _ -> false

    let public IsClass = function
        | ClassType _ -> true
        | _ -> false

    let public IsStruct = function
        | StructType _ -> true
        | _ -> false

    let public IsArray = function
        | ArrayType _ -> true
        | _ -> false

    let public IsObject = function
        | SubType(t, _, _, _) when t = typedefof<obj> -> true
        | _ -> false

    let public IsVoid = function
        | Void -> true
        | _ -> false

    let public IsBottom = function
        | Bottom -> true
        | _ -> false

    let public DomainOf = function
        | Func(domain, _) -> domain
        | _ -> []

    let public RangeOf = function
        | Func(_, range) -> range
        | t -> t

    let public elementType = function
        | ArrayType(t, _) -> t
        | t -> internalfail ("expected array type, but got " + toString t)

    let public IsRelation = RangeOf >> IsBool

    let public IsReferenceType = function
        | String
        | ClassType _
        | ArrayType _
        | Func _
        | SubType _ -> true
        | _ -> false

    let public IsValueType = not << IsReferenceType

    let (|StructureType|_|) = function
        | StructType(t, genArg, interfaces) -> Some(StructureType(t, genArg, interfaces))
        | Numeric t -> Some(StructureType(t, [], []))
        | Bool -> Some(StructureType(typedefof<bool>, [], []))
        | _ -> None

    let (|ReferenceType|_|) = function
        | String -> Some(ReferenceType(typedefof<string>, [], []))
        | ClassType(t, genArg, interfaces) -> Some(ReferenceType(t, genArg, interfaces))
        | _ -> None

    let (|ComplexType|_|) = function
        | StructureType(t, genArg, interfaces)
        | ReferenceType(t, genArg, interfaces) -> Some(ComplexType(t, genArg, interfaces))
        | SubType(t, genArg, interfaces, _) -> Some(ComplexType(t, genArg, interfaces))
        | _ -> None

    let rec public ToDotNetType t =
        match t with
        | Null -> null
        | Bool -> typedefof<bool>
        | String -> typedefof<string>
        | Numeric t
        | StructType(t, _, _)
        | ClassType(t, _, _)
        | SubType(t, _, _, _) -> t
        | ArrayType(t, 0) -> typedefof<System.Array>
        | ArrayType(t, rank) -> (ToDotNetType t).MakeArrayType(rank)
<<<<<<< HEAD
        | PointerType t -> ToDotNetType t
        | _ -> typedefof<obj>

    let private getValueOrFillNull genericParameters key =
            Dict.getValueOrUpdate genericParameters key (fun () -> ref Null)

    let rec private FromCommonDotNetType genericParameters (dotNetType : Type) k =
=======
        | PointerType -> __notImplemented__()
        | SubType(t, _) ->  t
        | _ -> typedefof<obj>

    let SizeOfNumeric x =
        System.Runtime.InteropServices.Marshal.SizeOf(ToDotNetType x)

    let BitSizeOf a typeOfA (t : System.Type) = System.Convert.ChangeType(SizeOfNumeric(typeOfA) * 8, t)

    let rec FromCommonDotNetType dotNetType k =
>>>>>>> 3b8255a0
        match dotNetType with
        | null -> Null
        | v when v.FullName = "System.Void" -> Void
        | b when b.Equals(typedefof<bool>) -> Bool
        | n when numericTypes.Contains(n) -> Numeric n
        | s when s.Equals(typedefof<string>) -> String
        | e when e.IsEnum -> Numeric e
<<<<<<< HEAD
        | a when a.IsArray -> ArrayType(FromCommonDotNetType genericParameters (a.GetElementType()) k |> pointerFromReferenceType, a.GetArrayRank())
        | s when s.IsValueType && not s.IsGenericParameter-> 
            let interfaces = s.GetInterfaces() |> Array.map (fun t -> originFromDotNetTypeSymbolic genericParameters true t) |> Array.toList
            if not s.IsGenericType then StructType(s, [], interfaces)
            else StructType(s, s.GetGenericArguments() |>
                    Array.map (fun t -> TermTypeRef <| (getValueOrFillNull genericParameters (t, true, false))) |>
                    Array.toList, interfaces)
=======
        | a when a.IsArray -> ArrayType(FromCommonDotNetType(a.GetElementType()) k, a.GetArrayRank())
        | s when s.IsValueType -> StructType s
>>>>>>> 3b8255a0
        | f when f.IsSubclassOf(typedefof<System.Delegate>) ->
            let methodInfo = f.GetMethod("Invoke") in
            let returnType = methodInfo.ReturnType |> (fun t -> FromCommonDotNetType genericParameters t k) in
            let parameters = methodInfo.GetParameters() |>
                Array.map (fun (p : System.Reflection.ParameterInfo) ->
                FromCommonDotNetType genericParameters p.ParameterType k) in
            Func(List.ofArray parameters, returnType)
        | _ -> k dotNetType
    
    and private originFromDotNetTypeSymbolic genericParameters isUnique dotNetType =
        FromCommonDotNetType genericParameters dotNetType (fun symbolic ->
        match symbolic with
        | p when p.IsGenericParameter -> originFromGenericParameter genericParameters false isUnique p
        | a when a.FullName = "System.Array" ->
            if isUnique then ArrayType(SubType(symbolic, [], [], a.FullName), int(0))
            else ArrayType(SubType(symbolic, [], [], IdGenerator.startingWith a.FullName), int(0))
        | c when (c.IsClass || c.IsInterface) ->
            let interfaces = c.GetInterfaces() |> Array.map (fun t -> originFromDotNetTypeSymbolic genericParameters isUnique t) |> Array.toList
            let makeType agrs =
                match c with
                | _ when c.IsSealed -> ClassType(c, agrs, interfaces)
                | _ -> if isUnique then SubType(c, agrs, interfaces, c.FullName) else SubType(c, agrs, interfaces, IdGenerator.startingWith c.FullName)
            in
            if not c.IsGenericType then makeType []
            else
                let gArgs =
                    c.GetGenericArguments() |>
                    Array.map (fun t -> TermTypeRef <| getValueOrFillNull genericParameters (t, false, isUnique)) |> Array.toList
                makeType gArgs
        | _ -> __notImplemented__())

    and private originFromGenericParameter genericParameters isConcrete isUnique (genericParameter : Type) =
        let (===) (a : GenericParameterAttributes) (b : GenericParameterAttributes) = (b = (a &&& b)) in
        let constraints = genericParameter.GetGenericParameterConstraints() in
        let listInterfacesConstraint =
            constraints |> 
            Array.filter (fun t -> t.IsInterface || t.IsGenericParameter) |>
            Array.map (originFromDotNetTypeSymbolic genericParameters isUnique) |>
            Array.toList
        let attr = genericParameter.GenericParameterAttributes
        match attr with
            | _ when attr === GenericParameterAttributes.NotNullableValueTypeConstraint ->
                StructType(genericParameter, [], listInterfacesConstraint)
            |_ ->
                if isConcrete then ClassType(genericParameter, [], listInterfacesConstraint)
                else if isUnique then SubType(genericParameter, [], listInterfacesConstraint, genericParameter.Name)
                else SubType(genericParameter, [], listInterfacesConstraint, IdGenerator.startingWith genericParameter.Name)

    and private originFromDotNetType genericParameters dotNetType =
        FromCommonDotNetType genericParameters dotNetType (fun concrete ->
        match concrete with
            | p when p.IsGenericParameter -> originFromGenericParameter genericParameters true false p
            // Actually interface is not nessesary a reference type, but if the implementation is unknown we consider it to be class (to check non-null).
            | c when c.IsClass || c.IsInterface -> 
                let interfaces = c.GetInterfaces() |> Array.map (fun t -> originFromDotNetTypeSymbolic genericParameters true t) |> Array.toList
                if not c.IsGenericType then ClassType(c, [], interfaces)
                else ClassType(c, c.GetGenericArguments() |>
                        Array.map (fun t -> TermTypeRef <| getValueOrFillNull genericParameters (t, true, false)) |>
                        Array.toList, interfaces)
            | _ -> __notImplemented__())
    
    let private originFromAllDotNetType genericParameters isConcrete isUnique (dotNetType : Type) =
        match isConcrete with
        | true -> originFromDotNetType genericParameters dotNetType
        | false -> originFromDotNetTypeSymbolic genericParameters isUnique dotNetType
    
    let rec private updateAndClear (genericParameters : Dictionary<(System.Type * bool * bool), TermType ref>) =
        if genericParameters.ContainsValue(ref Null) then
            let keyCollection = Array.zeroCreate genericParameters.Keys.Count
            genericParameters.Keys.CopyTo(keyCollection, 0)
            keyCollection |>
            Seq.iter (fun key ->
            match key with
            | (t, isConcrete, isUnique) -> genericParameters.[key] := originFromAllDotNetType genericParameters isConcrete isUnique t)
            updateAndClear genericParameters
        else genericParameters.Clear()       

    let public FromDotNetTypeSymbolic isUnique dotNetType =
        let genericParameters = new Dictionary<(System.Type * bool * bool), TermType ref>()
        let res = originFromDotNetTypeSymbolic genericParameters isUnique dotNetType
        updateAndClear genericParameters
        res

    let public FromDotNetType dotNetType =
        let genericParameters = new Dictionary<(System.Type * bool * bool), TermType ref>()
        let res = originFromDotNetType genericParameters dotNetType
        updateAndClear genericParameters        
        res

    let public IsPrimitive t =
        let dotNetType = ToDotNetType t in
        primitiveTypes.Contains dotNetType || dotNetType.IsEnum

    let public IsInteger = ToDotNetType >> integerTypes.Contains

    let public IsReal = ToDotNetType >> realTypes.Contains

    let public IsUnsigned = unsignedTypes.Contains

    let public FromQualifiedTypeName = System.Type.GetType >> FromDotNetType

    let public GenericParameterFromMetadata (arg : IMetadataGenericArgument) =
        match arg with
        | _ when arg.TypeOwner <> null -> Type.GetType(arg.TypeOwner.AssemblyQualifiedName, true).GetGenericArguments().[(int)arg.Index]
        | _ when arg.MethodOwner <> null ->
            let metadataMethod = arg.MethodOwner
            let lengthGenericArguments = metadataMethod.GenericArguments.Length
            let parameters = metadataMethod.Parameters
            let declaringType = metadataMethod.DeclaringType
            let method =
                Type.GetType(metadataMethod.DeclaringType.AssemblyQualifiedName, true).GetMethods() |>
                Array.filter (fun (m : MethodInfo) -> m.Name = metadataMethod.Name) |>
                Array.map (fun (m : MethodInfo) -> m, m.GetParameters(), m.GetGenericArguments().Length) |>
                Array.filter (fun (m, (p : ParameterInfo[]), gLen) -> (gLen = lengthGenericArguments) && (p.Length = parameters.Length)) |>
                Array.map (fun (m, p, _) -> (m, p)) |>
                Array.filter (fun (m, (p : ParameterInfo[])) ->
                    Array.forall2 (fun (l : ParameterInfo) (r : IMetadataParameter) ->
                        (if (l.ParameterType.FullName <> null) then l.ParameterType.FullName else l.ParameterType.Name) = r.Type.FullName) p parameters) |>
                Array.map (fun (m, _) -> m)
            method.[0].GetGenericArguments().[(int)arg.Index]
        | _ -> __notImplemented__()

    let rec public DotNetTypeFromMetadata (arg : IMetadataType) =
        match arg with
        | :? IMetadataGenericArgumentReferenceType as g -> GenericParameterFromMetadata g.Argument
        | :? IMetadataArrayType as a -> (a.ElementType |> DotNetTypeFromMetadata).MakeArrayType()
        | :? IMetadataClassType as c ->
            let originType = Type.GetType(c.Type.AssemblyQualifiedName, true) in
            if not originType.IsGenericType || Array.isEmpty c.Arguments then originType
            else originType.MakeGenericType(c.Arguments |> Array.map DotNetTypeFromMetadata)
        | _ -> __notImplemented__()

    let rec public FromConcreteMetadataType (t : IMetadataType) =
        match t with
        | null -> SubType(typedefof<obj>, [], [], "unknown")
        | _ when t.AssemblyQualifiedName = "__Null" -> Null
        | _ when t.FullName = "System.Void" -> Void
        | :? IMetadataGenericArgumentReferenceType as g ->
            let arg = GenericParameterFromMetadata g.Argument
            FromDotNetType arg
        | :? IMetadataArrayType as a ->
            let elementType = FromConcreteMetadataType a.ElementType in
            ArrayType(elementType, int(a.Rank))
        | :? IMetadataClassType as ct ->
            let dotnetType = DotNetTypeFromMetadata ct in
            FromDotNetType dotnetType
        | _ -> Type.GetType(t.AssemblyQualifiedName, true) |> FromDotNetType

    and public FromSymbolicMetadataType (isUnique : bool) (t : IMetadataType) =
        match t with
        | null -> SubType(typedefof<obj>, [], [], "unknown")
        | _ when t.AssemblyQualifiedName = "__Null" -> Null
        | _ when t.FullName = "System.Void" -> Void
        | :? IMetadataGenericArgumentReferenceType as g ->
            let arg = GenericParameterFromMetadata g.Argument
            FromDotNetTypeSymbolic isUnique arg
        | :? IMetadataArrayType as a ->
<<<<<<< HEAD
            let elementType = FromSymbolicMetadataType false a.ElementType |> pointerFromReferenceType in
=======
            let elementType = FromSymbolicMetadataType a.ElementType false in
>>>>>>> 3b8255a0
            ArrayType(elementType, int(a.Rank))
        | :? IMetadataClassType as ct -> //TODO: make with generic
            let metadataType = DotNetTypeFromMetadata ct in
            FromDotNetTypeSymbolic isUnique metadataType
        | _ -> Type.GetType(t.AssemblyQualifiedName, true) |> FromDotNetType

//    and public FromMetadataGenericArgument isConcrete isUnique (arg : IMetadataGenericArgument) =
//        let getType = GenericParameterFromMetadata arg
//        let (===) (a : GenericArgumentAttributes) (b : GenericArgumentAttributes) = (b = (a &&& b)) in 
//        let constraints = arg.TypeConstraints in
//        let listInterfacesConstraint =
//            if not(Array.isEmpty constraints) then
//                constraints |> Array.toList |> List.map (FromSymbolicMetadataType false) |>  
//                List.filter (fun termType ->
//                    match termType with
//                    | ComplexType(t, _, _) -> t.IsInterface
//                    | _ -> false)
//            else []
//        let attr = arg.Attributes
//        match attr with
//            | _ when attr === GenericArgumentAttributes.ValueTypeConstraint -> 
//                StructType(getType, [], listInterfacesConstraint)
//            | _ -> 
//                if isConcrete then ClassType(getType, [], listInterfacesConstraint)
//                else if isUnique then SubType(getType, [], listInterfacesConstraint, arg.Name)
//                else SubType(getType, [], listInterfacesConstraint, IdGenerator.startingWith arg.Name)

    and public MetadataToDotNetType (t : IMetadataType) = t |> FromConcreteMetadataType |> ToDotNetType

    let public SystemGenericTypeDefinition (t : System.Type) =
        if t.IsGenericType && not <| t.IsGenericTypeDefinition then t.GetGenericTypeDefinition() else t

    let public FromDecompiledSignature (signature : JetBrains.Decompiler.Ast.IFunctionSignature) (returnMetadataType : IMetadataType) =
        let returnType = FromSymbolicMetadataType true returnMetadataType in
        let paramToType (param : JetBrains.Decompiler.Ast.IMethodParameter) =
            param.Type |> FromSymbolicMetadataType false in
        let args = Seq.map paramToType signature.Parameters |> List.ofSeq in
        Func(args, returnType)

    let public FromMetadataMethodSignature (m : IMetadataMethod) =
        let returnType = FromSymbolicMetadataType true m.ReturnValue.Type in
        let paramToType (param : IMetadataParameter) =
            param.Type |> FromSymbolicMetadataType false
        let args = Seq.map paramToType m.Parameters |> List.ofSeq in
        Func(args, returnType)

    let public GetMetadataTypeOfNode (node : JetBrains.Decompiler.Ast.INode) =
        DecompilerServices.getTypeOfNode node

    let public GetSystemTypeOfNode (node : JetBrains.Decompiler.Ast.INode) =
        let mt = GetMetadataTypeOfNode node in
        if mt = null then typedefof<obj>
        else ToDotNetType (FromConcreteMetadataType mt)

    let public GetFieldsOf (t : System.Type) isStatic =
        let staticFlag = if isStatic then BindingFlags.Static else BindingFlags.Instance in
        let flags = BindingFlags.Instance ||| BindingFlags.Public ||| BindingFlags.NonPublic ||| staticFlag in
        let fields = t.GetFields(flags) in
        let extractFieldInfo (field : FieldInfo) =
            let fieldName = sprintf "%s.%s" ((SystemGenericTypeDefinition field.DeclaringType).FullName) field.Name in
            (fieldName, FromDotNetType field.FieldType)
        fields |> Array.map extractFieldInfo |> Map.ofArray<|MERGE_RESOLUTION|>--- conflicted
+++ resolved
@@ -175,26 +175,18 @@
         | SubType(t, _, _, _) -> t
         | ArrayType(t, 0) -> typedefof<System.Array>
         | ArrayType(t, rank) -> (ToDotNetType t).MakeArrayType(rank)
-<<<<<<< HEAD
-        | PointerType t -> ToDotNetType t
+        | PointerType -> __notImplemented__()
         | _ -> typedefof<obj>
+
+    let SizeOfNumeric x =
+        System.Runtime.InteropServices.Marshal.SizeOf(ToDotNetType x)
+
+    let BitSizeOf a typeOfA (t : System.Type) = System.Convert.ChangeType(SizeOfNumeric(typeOfA) * 8, t)
 
     let private getValueOrFillNull genericParameters key =
             Dict.getValueOrUpdate genericParameters key (fun () -> ref Null)
 
     let rec private FromCommonDotNetType genericParameters (dotNetType : Type) k =
-=======
-        | PointerType -> __notImplemented__()
-        | SubType(t, _) ->  t
-        | _ -> typedefof<obj>
-
-    let SizeOfNumeric x =
-        System.Runtime.InteropServices.Marshal.SizeOf(ToDotNetType x)
-
-    let BitSizeOf a typeOfA (t : System.Type) = System.Convert.ChangeType(SizeOfNumeric(typeOfA) * 8, t)
-
-    let rec FromCommonDotNetType dotNetType k =
->>>>>>> 3b8255a0
         match dotNetType with
         | null -> Null
         | v when v.FullName = "System.Void" -> Void
@@ -202,24 +194,19 @@
         | n when numericTypes.Contains(n) -> Numeric n
         | s when s.Equals(typedefof<string>) -> String
         | e when e.IsEnum -> Numeric e
-<<<<<<< HEAD
-        | a when a.IsArray -> ArrayType(FromCommonDotNetType genericParameters (a.GetElementType()) k |> pointerFromReferenceType, a.GetArrayRank())
-        | s when s.IsValueType && not s.IsGenericParameter-> 
+        | a when a.IsArray -> ArrayType(FromCommonDotNetType genericParameters (a.GetElementType()) k, a.GetArrayRank())
+        | s when s.IsValueType && not s.IsGenericParameter->
             let interfaces = s.GetInterfaces() |> Array.map (fun t -> originFromDotNetTypeSymbolic genericParameters true t) |> Array.toList
             if not s.IsGenericType then StructType(s, [], interfaces)
             else StructType(s, s.GetGenericArguments() |>
                     Array.map (fun t -> TermTypeRef <| (getValueOrFillNull genericParameters (t, true, false))) |>
                     Array.toList, interfaces)
-=======
-        | a when a.IsArray -> ArrayType(FromCommonDotNetType(a.GetElementType()) k, a.GetArrayRank())
-        | s when s.IsValueType -> StructType s
->>>>>>> 3b8255a0
         | f when f.IsSubclassOf(typedefof<System.Delegate>) ->
             let methodInfo = f.GetMethod("Invoke") in
             let returnType = methodInfo.ReturnType |> (fun t -> FromCommonDotNetType genericParameters t k) in
             let parameters = methodInfo.GetParameters() |>
-                Array.map (fun (p : System.Reflection.ParameterInfo) ->
-                FromCommonDotNetType genericParameters p.ParameterType k) in
+                                Array.map (fun (p : System.Reflection.ParameterInfo) ->
+                                FromCommonDotNetType genericParameters p.ParameterType k) in
             Func(List.ofArray parameters, returnType)
         | _ -> k dotNetType
     
@@ -300,7 +287,7 @@
     let public FromDotNetType dotNetType =
         let genericParameters = new Dictionary<(System.Type * bool * bool), TermType ref>()
         let res = originFromDotNetType genericParameters dotNetType
-        updateAndClear genericParameters        
+        updateAndClear genericParameters
         res
 
     let public IsPrimitive t =
@@ -371,37 +358,12 @@
             let arg = GenericParameterFromMetadata g.Argument
             FromDotNetTypeSymbolic isUnique arg
         | :? IMetadataArrayType as a ->
-<<<<<<< HEAD
-            let elementType = FromSymbolicMetadataType false a.ElementType |> pointerFromReferenceType in
-=======
-            let elementType = FromSymbolicMetadataType a.ElementType false in
->>>>>>> 3b8255a0
+            let elementType = FromSymbolicMetadataType false a.ElementType in
             ArrayType(elementType, int(a.Rank))
         | :? IMetadataClassType as ct -> //TODO: make with generic
             let metadataType = DotNetTypeFromMetadata ct in
             FromDotNetTypeSymbolic isUnique metadataType
         | _ -> Type.GetType(t.AssemblyQualifiedName, true) |> FromDotNetType
-
-//    and public FromMetadataGenericArgument isConcrete isUnique (arg : IMetadataGenericArgument) =
-//        let getType = GenericParameterFromMetadata arg
-//        let (===) (a : GenericArgumentAttributes) (b : GenericArgumentAttributes) = (b = (a &&& b)) in 
-//        let constraints = arg.TypeConstraints in
-//        let listInterfacesConstraint =
-//            if not(Array.isEmpty constraints) then
-//                constraints |> Array.toList |> List.map (FromSymbolicMetadataType false) |>  
-//                List.filter (fun termType ->
-//                    match termType with
-//                    | ComplexType(t, _, _) -> t.IsInterface
-//                    | _ -> false)
-//            else []
-//        let attr = arg.Attributes
-//        match attr with
-//            | _ when attr === GenericArgumentAttributes.ValueTypeConstraint -> 
-//                StructType(getType, [], listInterfacesConstraint)
-//            | _ -> 
-//                if isConcrete then ClassType(getType, [], listInterfacesConstraint)
-//                else if isUnique then SubType(getType, [], listInterfacesConstraint, arg.Name)
-//                else SubType(getType, [], listInterfacesConstraint, IdGenerator.startingWith arg.Name)
 
     and public MetadataToDotNetType (t : IMetadataType) = t |> FromConcreteMetadataType |> ToDotNetType
 
