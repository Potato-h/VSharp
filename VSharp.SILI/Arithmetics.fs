--- conflicted
+++ resolved
@@ -408,23 +408,13 @@
         | OperationType.Divide -> simplifyDivisionAndCheckNotZero isChecked state t x y k
         | OperationType.Remainder -> simplifyRemainderAndCheckNotZero isChecked state t x y k
         | OperationType.ShiftLeft
-<<<<<<< HEAD
         | OperationType.ShiftRight -> __notImplemented__()
-        | OperationType.Equal -> simplifyEqual x y k
-        | OperationType.NotEqual -> simplifyNotEqual x y k
-        | OperationType.Greater -> simplifyGreater x y k
-        | OperationType.GreaterOrEqual -> simplifyGreaterOrEqual x y k
-        | OperationType.Less -> simplifyLess x y k
-        | OperationType.LessOrEqual -> simplifyLessOrEqual x y k
-=======
-        | OperationType.ShiftRight -> raise(new System.NotImplementedException())
         | OperationType.Equal -> simplifyEqual x y (withSnd state >> k)
         | OperationType.NotEqual -> simplifyNotEqual x y (withSnd state >> k)
         | OperationType.Greater -> simplifyGreater x y (withSnd state >> k)
         | OperationType.GreaterOrEqual -> simplifyGreaterOrEqual x y (withSnd state >> k)
         | OperationType.Less -> simplifyLess x y (withSnd state >> k)
         | OperationType.LessOrEqual -> simplifyLessOrEqual x y (withSnd state >> k)
->>>>>>> 629c97ad
         | OperationType.LogicalAnd
         | OperationType.LogicalOr
         | OperationType.LogicalXor
