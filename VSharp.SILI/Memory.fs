﻿namespace VSharp

open VSharp.State

module internal Memory =

// ------------------------------- Dereferencing -------------------------------

    let private pointerType = Numeric typedefof<int> in

    let private extractHeapAddress = function
        | Concrete(address, t) when Types.IsNumeric t -> ConcreteAddress (address :?> int)
        | Concrete(typeName, t) when Types.IsString t -> StaticAddress (typeName :?> string)
        | Constant(name, source, _) -> SymbolicAddress(name, source)
        | term -> internalfail ("expected primitive heap address " + (toString term))

    let private stackKeyToTerm (key, value) =
        StackRef(key, [], Terms.TypeOf value |> PointerType)

    let private heapKeyToTerm (key, value) =
        let t = Terms.TypeOf value |> PointerType in
        match key with
        | ConcreteAddress addr ->
            HeapRef(Concrete(addr, pointerType), [], t)
        | StaticAddress addr ->
            HeapRef(Concrete(addr, String), [], t)
        | SymbolicAddress(addr, source) ->
            HeapRef(Constant(addr, source, pointerType), [], t)

    let private isStaticLocation = function
        | HeapRef(Concrete(typeName, String), _, _) -> true
        | _ -> false

    let private nameOfLocation = function
        | HeapRef(_, x::xs, _) -> x
        | HeapRef(_, _, t) -> toString t
        | StackRef((name, _), x::xs, _) -> sprintf "%s.%s" name x
        | StackRef((name, _), _, _) -> name
        | l -> "requested name of an unexpected location " + (toString l) |> internalfail

    let private stackDeref ((s, _, _, _) as state : state) key = derefStack state key
    let private heapDeref ((_, h, _, _) : state) addr = h.[addr]

    let internal npe () = Terms.MakeError(new System.NullReferenceException()) in

    let rec private refToInt = function
        | Error _ as e -> e
        | Concrete(null, _) -> Concrete(0, pointerType)
        | HeapRef(addr, _, t) -> addr
        | Union gvs -> Merging.guardedMap refToInt gvs
        | t -> t

    let rec internal referenceEqual p1 p2 =
        let addr1 = refToInt p1 in
        let addr2 = refToInt p2 in
        if not(Terms.IsInteger addr1 || Terms.IsInteger addr2) then
            internalfail "reference comparing non-reference types"
        Arithmetics.simplifyEqual addr1 addr2 id

    let rec internal isNull = function
        | Error _ as e -> e
        | Concrete(null, _) -> Terms.MakeTrue
        | HeapRef(addr, _, t) when Terms.IsInteger addr ->
            Arithmetics.simplifyEqual addr (Concrete(0, pointerType)) id
        | Union gvs -> Merging.guardedMap isNull gvs
        | _ -> Terms.MakeFalse

    let rec internal npeIfNull = function
        | Error _ as e -> e
        | Concrete(null, _) -> npe()
        | HeapRef(addr, _, t) as reference ->
            let isNull = Arithmetics.simplifyEqual addr (Concrete(0, pointerType)) id in
            Merging.merge2Terms isNull !!isNull (npe()) reference
        | Union gvs -> Merging.guardedMap npeIfNull gvs
        | t -> t

    let rec private structDeref path term =
        match path with
        | [] -> term
        | name::path' ->
            match term with
            | Error _ -> term
            | Struct(fields, _) as s ->
                if not (fields.ContainsKey(name)) then
                    internalfail (format2 "{0} does not contain field {1}" s name)
                structDeref path' fields.[name]
            | Union gvs -> Merging.guardedMap (structDeref path) gvs
            | t -> internalfail ("expected struct, but got " + (toString t))

    let rec internal deref state = function
        | Error _ as e -> e
        | StackRef(name, path, _) -> structDeref (List.rev path) (stackDeref state name)
        | HeapRef(Concrete(typeName, t), path, _) when Types.IsString t -> structDeref (List.rev path) (heapDeref state (StaticAddress (typeName :?> string)))
        | HeapRef(addr, path, _) ->
            let isNull = Arithmetics.simplifyEqual addr (Concrete(0, pointerType)) id in
            match isNull with
            | Terms.False -> structDeref (List.rev path) (heapDeref state (extractHeapAddress addr))
            | Terms.True -> npe()
            | _ ->
                let derefed = structDeref (List.rev path) (heapDeref state (extractHeapAddress addr)) in
                Merging.merge2Terms isNull !!isNull (npe()) derefed
        | Union gvs -> Merging.guardedMap (deref state) gvs
        | t -> internalfail ("deref expected reference, but got " + (toString t))

    let internal valueOf = stackDeref
    let internal fieldOf term name = structDeref [name] term

// ------------------------------- Referencing -------------------------------

    let rec private addFieldToPath name = function
        | Error _ as e -> e
        | StackRef(var, path, t) -> StackRef(var, name::path, t)
        | HeapRef(addr, path, t) -> HeapRef(addr, name::path, t)
        | Terms.GuardedValues(gs, vs) -> vs |> List.map (addFieldToPath name) |> List.zip gs |> Union
        | t -> internalfail ("expected reference, but got " + (toString t))

    let rec private referenceTerm state name followHeapRefs = function
        | Error _ as e -> e
        | StackRef _ as r -> r
        | HeapRef _ as r when followHeapRefs -> r
<<<<<<< HEAD
        | Terms.GuardedValues(gs, vs) -> List.map (referenceTerm state name followHeapRefs) vs |> List.zip gs |> Merging.merge
        | term -> StackRef(name, [], Terms.TypeOf term)
=======
        | Union gvs -> Merging.guardedMap (referenceTerm state name followHeapRefs) gvs
        | term -> StackRef(name, (Stack.size (environment state).[name]) - 1, [], Terms.TypeOf term)
>>>>>>> 34bad5e1

    let internal referenceToVariable state name followHeapRefs =
        referenceTerm state name followHeapRefs (stackDeref state name)

    let rec private referenceToFieldOf state name parentRef = function
        | Error _ as e -> e
        | HeapRef(addr, path, t) ->
            assert(List.isEmpty path) // TODO: will this really be always empty?
            HeapRef(addr, name::path, t)
        | Struct _ -> addFieldToPath name parentRef
        | Union gvs -> Merging.guardedMap (referenceToFieldOf state name parentRef) gvs
        | t -> internalfail ("expected reference or struct, but got " + (toString t))

    let rec private followOrReturnReference state reference =
        match deref state reference with
        | Error _ as e -> e
        | StackRef _ as r -> r
        | HeapRef _ as r -> r
        | Union gvs -> Merging.guardedMap (followOrReturnReference state) gvs
        | term -> reference

    let internal referenceToField state followHeapRefs name parentRef =
        let reference = referenceToFieldOf state name parentRef (deref state parentRef) in
        if followHeapRefs then followOrReturnReference state reference
        else reference

    let rec internal referenceToStaticField state followHeapRefs fieldName typeName =
        let reference = HeapRef(Concrete(typeName, String), [fieldName], String) in
        if followHeapRefs then followOrReturnReference state reference
        else reference

// ------------------------------- Allocation -------------------------------

    let private pointer = ref 0
    let private freshAddress () =
        pointer := !pointer + 1
        !pointer
    let public resetHeap () =
        pointer := 0

    let internal allocateOnStack ((s, h, f, p) as state : state) key term : state =
        (pushToStack state key term, h, Stack.updateHead f (key::(Stack.peak f)), p)

    let internal allocateInHeap ((s, h, f, p) : state) term clusterSource : Term * state =
        let pointer, address =
            match clusterSource with
            | Some source ->
                let address = IdGenerator.startingWith("cluster") in
                HeapRef(Constant(address, source, pointerType), [], Terms.TypeOf term), SymbolicAddress(address, source)
            | None ->
                let address = freshAddress()
                HeapRef (Concrete(address, pointerType), [], Terms.TypeOf term), ConcreteAddress address
        (pointer, (s, h.Add(address, term), f, p))

    let internal allocateInStaticMemory ((s, h, f, p) : state) typeName term =
        let address = StaticAddress typeName in
        (s, h.Add(address, term), f, p)

    let rec defaultOf = function
        | Bool -> Terms.MakeFalse
        | Numeric t when t.IsEnum -> Terms.MakeConcrete (System.Activator.CreateInstance(t)) t
        | Numeric t -> Terms.MakeConcrete 0 t
        | String -> Concrete(null, String)
        | ClassType _ as t -> Concrete(null, t)
        | ArrayType _ as t -> Concrete(null, t)
        | Object -> Concrete(null, Object)
        | Func _ -> Concrete(null, Object)
        | StructType dotNetType as t ->
            let fields = Types.GetFieldsOf dotNetType false in
            Struct(Map.map (fun _ -> defaultOf) fields, t)
        | _ -> __notImplemented__()
        
    let rec internal makeSymbolicStruct isStatic source t dotNetType =
        let updateSource field =
            match source with
            | Symbolization(HeapRef(loc, path, t)) -> Symbolization(HeapRef(loc, field::path, t))
            | Symbolization(StackRef(loc, path, t)) -> Symbolization(StackRef(loc, field::path, t))
            | _ -> FieldAccess(field, source)
        let fields = Types.GetFieldsOf dotNetType isStatic |> Map.map (fun name -> makeSymbolicInstance false (updateSource name) name) in
        Struct(fields, t)
    
    and internal makeSymbolicInstance isStatic source name = function
        | t when Types.IsPrimitive t || Types.IsObject t || Types.IsFunction t -> Constant(name, source, t)
        | StructType dotNetType as t -> makeSymbolicStruct isStatic source t dotNetType
        | ClassType dotNetType as t  -> makeSymbolicStruct isStatic source t dotNetType
        | ArrayType(e, d) as t -> Array.makeSymbolic source d t name
        | PointerType termType as t -> 
            match termType with
            | ClassType _
            | ArrayType _ ->
                let address = IdGenerator.startingWith("addr") in
                HeapRef (Constant(address, source, pointerType), [], t)
            | StructType _ -> internalfail "symbolization of PointerType of StructType"
            | _ -> __notImplemented__()
        | _ -> __notImplemented__()
        
        
    and internal allocateSymbolicInstance isStatic source name state t =
        let value = makeSymbolicInstance isStatic source name t in
        allocateInHeap state value None
        
// ------------------------------- Mutation -------------------------------

    let private mutateStack ((s, h, f, p) as state : state) key term : state =
        assert (isAllocatedOnStack state key)
        (mutateStack state key term, h, f, p)

    let private mutateHeap ((s, h, f, p) : state) addr term : state =
        assert (h.ContainsKey(addr))
        (s, h.Add(addr, term), f, p)

    let rec private mutateField state path update term =
        match path with
        | [] -> update term
        | name::path' ->
            match term with
            | Error _ as e -> e
            | Struct(fields, t) ->
                let newField = mutateField state path' update fields.[name] in
                Struct(fields.Add(name, newField), t)
            | Union gvs -> Merging.guardedMap (mutateField state path update) gvs
            | t -> internalfail ("expected struct, but got " + (toString t))

    let rec private errorOr term = function
        | Error _ as e -> e
        | Union gvs -> Merging.guardedMap (errorOr term) gvs
        | _ -> term

    let private mutateStackPath state path key update result =
        let originalValue = stackDeref state key in
        let mutatedValue = mutateField state (List.rev path) update originalValue in
        (errorOr result mutatedValue, mutateStack state key mutatedValue)

    let private mutateHeapPath state path addr update result =
        let heapKey = extractHeapAddress addr in
        let originalValue = heapDeref state heapKey in
        let mutatedValue = mutateField state (List.rev path) update originalValue in
        (errorOr result mutatedValue, mutateHeap state heapKey mutatedValue)

    let internal mutate state reference value =
        match reference with
        | Error _ as e -> (e, state)
        | StackRef(name, path, _) -> mutateStackPath state path name (always value) value
        | HeapRef(addr, path, _) -> mutateHeapPath state path addr (always value) value
        | Union gvs ->
            let mutateOneGuarded state (g, v) =
                match v with
                | Error _ -> (v, state)
                | StackRef(name, path, _) -> mutateStackPath state path name (Merging.merge2Terms g !!g value) value
                | HeapRef(addr, path, _) -> mutateHeapPath state path addr (Merging.merge2Terms g !!g value) value
                | t -> internalfail ("expected union of references, but got " + (toString t))
            in
            let results, state = List.mapFold mutateOneGuarded state gvs in
            let gs = List.unzip gvs |> fst in
            (List.zip gs results |> Merging.merge, state)
        | t -> internalfail ("expected reference, but got " + (toString t))

    let internal mutateArray state reference indices value =
        let originalArray = deref state reference in
        let mutatedArray = Array.write originalArray indices value in
        let rec refine = function
            | Error _ -> originalArray
            | Union gvs -> Merging.guardedMap refine gvs
            | t -> t
        let resultingArray = refine mutatedArray in
        let _, state = mutate state reference resultingArray in
        (mutatedArray, state)

    let symbolizeState ((s, h, f, p) as state : state) : state =
        let rec symbolizeValue name location v =
           makeSymbolicInstance (isStaticLocation location) (Symbolization location) name (Terms.TypeOf v)
        in
        let s' = state |> stackMap (fun key value -> symbolizeValue (fst key) (stackKeyToTerm (key, value)) value) in
        let h' = h |> Map.map (fun key value -> symbolizeValue (toString key) (heapKeyToTerm (key, value)) value) in
        (s', h', f, p)

    type internal StateDiff =
        | Mutation of Term * Term
        | Allocation of Term * Term

    let symbolizeLocations state sourceRef locations =
        let rec symbolizeValue state = function
            | Mutation(location, _) ->
                let v = deref state location in
                let name = nameOfLocation location |> IdGenerator.startingWith in
                let result = makeSymbolicInstance (isStaticLocation location) (UnboundedRecursion (TermRef sourceRef)) name (Terms.TypeOf v) in
                mutate state location result
            | Allocation(location, value) ->
                match location, state with
                | HeapRef(Concrete(addr, String), [], _), (_, h, _, _) when h.ContainsKey(StaticAddress(addr :?> string)) ->
                    Nop, state
                | _ ->
                    let name = nameOfLocation location |> IdGenerator.startingWith in
                    allocateSymbolicInstance false (UnboundedRecursion (TermRef sourceRef)) name state (Terms.TypeOf value)
        in
        let terms, state = List.mapFold symbolizeValue state locations in
        terms |> List.filter (Terms.IsVoid >> not), state

// ------------------------------- Comparison -------------------------------

    let private compareMaps (m1 : Map<_, _>) (m2 : Map<_, _>) =
        assert(m1.Count <= m2.Count)
        let oldValues, newValues = Map.partition (fun k _ -> Map.containsKey k m1) m2 in
        let _, changedValues = Map.partition (fun k v -> m1.[k] = v) oldValues in
        changedValues, newValues

    let private sortMap map mapper =
        map |> Map.toList |> List.sortBy fst |> List.map mapper

    let rec private structDiff key val1 val2 =
        match val1, val2 with
        | Struct(fields1, _), Struct(fields2, _) ->
            let mutatedFields, addedFields = compareMaps fields1 fields2 in
            let addFieldToKey key field =
                match key with
                | HeapRef(a, p, t) -> HeapRef(a, field::p, t)
                | StackRef(a, p, t) -> StackRef(a, field::p, t)
                | _ -> __notImplemented__()
            in
            let innerMutatedFields, innerAddedFields =
                sortMap mutatedFields (fun (k, v) -> structDiff (addFieldToKey key k) fields1.[k] v) |> List.unzip
            in
            let overalMutatedFields = List.concat innerMutatedFields in
            let overalAddedFields =
                List.append
                    (sortMap addedFields (fun (k, v) -> (addFieldToKey key k, v)))
                    (List.concat innerAddedFields)
            in
            (overalMutatedFields, overalAddedFields)
        | _ ->
            [(key, val2)], []

    let internal diff ((s1, h1, _, _) as state : state) ((s2, h2, _, _) : state) =
        let mutatedStack = compareStacks s1 s2 in
        let mutatedHeap,  newHeap  = compareMaps h1 h2 in
        let stackKvpToTerms (key, value) =
            let oldTerm = derefStack state key in
            let newTerm = value in
            let reference = stackKeyToTerm (key, value) in
            structDiff reference oldTerm newTerm
        in
        let heapKvpToTerms (key, value) =
            let oldValue = h1.[key] in
            let reference = heapKeyToTerm (key, value) in
            structDiff reference oldValue value
        in
        let mutatedStackFieldss, newStackFieldss = sortMap mutatedStack stackKvpToTerms |> List.unzip in
        let mutatedHeapFieldss,  newHeapFieldss  = sortMap mutatedHeap  heapKvpToTerms  |> List.unzip in
        let overalMutatedValues =
            List.append
                (List.concat mutatedStackFieldss)
                (List.concat mutatedHeapFieldss)
        in
        let allocatedValues = (sortMap newHeap  (fun (k, v) -> (heapKeyToTerm  (k, v), v)))::newHeapFieldss |> List.concat in
        List.append
            (List.map Mutation overalMutatedValues)
            (List.map Allocation allocatedValues)

    let internal compareRefs ref1 ref2 =
        match ref1, ref2 with
        | _ when ref1 = ref2 -> 0
        | StackRef _, HeapRef _ -> -1
        | HeapRef _, StackRef _ -> 1
        | StackRef(name1, path1, _), StackRef(name2, path2, _) ->
            if name1 < name2 || name1 = name2 && path1 < path2 then -1 else 1
        | HeapRef(addr1, path1, _), HeapRef(addr2, path2, _) ->
            let haddr1 = extractHeapAddress addr1 in
            let haddr2 = extractHeapAddress addr2 in
            if haddr1 < haddr2 || haddr1 = haddr2 && path1 < path2 then -1 else 1
        | _ -> internalfail "compareRefs called with non-reference terms"<|MERGE_RESOLUTION|>--- conflicted
+++ resolved
@@ -118,13 +118,8 @@
         | Error _ as e -> e
         | StackRef _ as r -> r
         | HeapRef _ as r when followHeapRefs -> r
-<<<<<<< HEAD
-        | Terms.GuardedValues(gs, vs) -> List.map (referenceTerm state name followHeapRefs) vs |> List.zip gs |> Merging.merge
+        | Union gvs -> Merging.guardedMap (referenceTerm state name followHeapRefs) gvs
         | term -> StackRef(name, [], Terms.TypeOf term)
-=======
-        | Union gvs -> Merging.guardedMap (referenceTerm state name followHeapRefs) gvs
-        | term -> StackRef(name, (Stack.size (environment state).[name]) - 1, [], Terms.TypeOf term)
->>>>>>> 34bad5e1
 
     let internal referenceToVariable state name followHeapRefs =
         referenceTerm state name followHeapRefs (stackDeref state name)
