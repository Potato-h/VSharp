namespace VSharp.Interpreter.IL

open System
open System.Collections
open System.Collections.Generic
open System.Reflection
open FSharpx.Collections
open VSharp
open CilStateOperations
open VSharp.Core
open VSharp.Utils

type IResettableSearcher =
    abstract member Init : MethodBase -> pob seq -> unit
    abstract member Reset : unit -> unit
    abstract member ShouldWork : unit -> bool

<<<<<<< HEAD
    member x.Remove s =
        let removed = q.Remove s
        if not removed then Logger.printLogLazy Logger.Trace "CilState was not removed from IndexedQueue:\n%O" (lazy dump s)
    member x.GetStates () = List.ofSeq q

[<AbstractClass>]
type ISearcher() =
    let maxBound = 1000u // 10u is caused by number of iterations for tests: Always18, FirstEvenGreaterThen7
    abstract member PickNext : IndexedQueue -> cilState option

    member x.Used (cilState : cilState) =
        match currentIp cilState with
        | Instruction(offset, m) ->
            let codeLocation = {offset = offset; method = m}
            match PersistentDict.tryFind cilState.level codeLocation with
            | Some current -> current >= maxBound
            | None -> false
        | _ -> false
=======
type action =
    | GoFront of cilState
    | GoBack of cilState * pob
    | Stop
type IBidirectionalSearcher =
    abstract member UpdateStates : cilState -> cilState seq -> unit
    abstract member UpdatePobs : pob -> pob -> unit          // updatePob q q' добавляет pob q в backwardSearcher с родителем q'
    abstract member Pick : unit -> action
    abstract member Answer : pob -> pobStatus -> unit
//    abstract member IsFinished : unit -> bool
//    abstract member Init : MethodBase -> pob seq -> unit
    abstract member Statuses : unit -> seq<pob * pobStatus>
    inherit IResettableSearcher

type IForwardSearcher =
    abstract member Update : cilState -> cilState seq -> unit
    abstract member Pick : unit -> cilState
//    abstract member Init : cilState -> unit
//    abstract member IsEmpty : unit -> bool
    abstract member FinishedStates : unit -> cilState seq
    inherit IResettableSearcher
>>>>>>> ba164225

type ITargetedSearcher =
    inherit IResettableSearcher
    abstract member SetTargets : ip -> ip seq -> unit  // setTargets from to: добавить eps в точке from, вести его в точки to
    abstract member Update : cilState -> cilState seq -> cilState seq // возвращаемое значение: какие состояния достигли цели
    abstract member Pick : unit -> cilState
//    abstract member IsEmpty : unit -> bool
type backwardAction = Propagate of cilState * pob | InitTarget of ip * pob seq | NoAction
type IBackwardSearcher =
    inherit IResettableSearcher
//    abstract member HasPobs : unit -> bool
    abstract member Update : pob -> pob -> unit
    abstract member Answer : pob -> pobStatus -> unit
    abstract member Statuses : unit -> seq<pob * pobStatus>
//    abstract member Init : MethodBase -> pob seq -> unit
    abstract member Pick : unit -> backwardAction // выбрать, к каким pobs двигаться и откуда
    abstract member AddBranch : cilState -> pob list // как только targeted-состояние достигает target, серчер уведомляется об этом через этот метод. возвращается список pob-ов в этой точке

    // TODO: get rid of this!
    abstract member RemoveBranch : cilState -> unit

type IpStackComparer() =
    interface IComparer<cilState> with
        override _.Compare(x : cilState, y : cilState) =
            let res = (List.length x.ipStack).CompareTo(List.length y.ipStack)
            res

type cilStateComparer(comparer) =
    interface IComparer<cilState> with
        override _.Compare(x : cilState, y : cilState) =
            comparer x y


<<<<<<< HEAD
type EffectsFirstSearcher() =
    inherit ISearcher()
    override x.PickNext q =
        let states = q.GetStates() |> Seq.filter x.CanBePropagated
        match states with
        | Seq.Empty -> None
        | Seq.Cons(s, _) when x.ShouldStartExploringInIsolation (q, s) ->
            try
                let m = currentMethod s
                let stateForComposition = ExplorerBase.FormInitialStateWithoutStatics m
                let cilStateForComposition = makeInitialState m stateForComposition
                Some cilStateForComposition
            with
            | :? InsufficientInformationException -> Some s
        | Seq.Cons(s, _) -> Some s
    abstract member ShouldStartExploringInIsolation: IndexedQueue * cilState -> bool
    default x.ShouldStartExploringInIsolation (_,_) = false
=======
[<AbstractClass>]
type ForwardSearcher(maxBound) = // TODO: max bound is needed, when we are in recursion, but when we go to one method many time -- it's okay #do
//    let maxBound = 10u // 10u is caused by number of iterations for tests: Always18, FirstEvenGreaterThen7
//    let mutable mainMethod = null
//    let mutable startedFromMain = false
    let forPropagation = List<cilState>()
    let finished = List<cilState>()
    let violatesLevel (s : cilState) =
        levelToUnsignedInt s.level > maxBound
    let add (s : cilState) =
        if isIIEState s || isError s || not(isExecutable(s)) || violatesLevel s then finished.Add(s)
        else forPropagation.Add(s)
    interface IResettableSearcher with
        override x.ShouldWork () = forPropagation.Count > 0
        override x.Init m _ =
            let initial = ExplorerBase.FormInitialStateWithoutStatics m
            let initial = makeInitialState m initial
            forPropagation.Add initial
        override x.Reset() =
            forPropagation.Clear()
            finished.Clear()
    interface IForwardSearcher with
//        override x.Reset () =
//            forPropagation.Clear()
        override x.FinishedStates () = seq finished
        override x.Pick() = x.Choose(forPropagation)
        override x.Update parent newStates =
            if isIIEState parent || isError parent || not(isExecutable(parent)) || violatesLevel parent then
                forPropagation.Remove(parent) |> ignore
                finished.Add(parent)
            Seq.iter add newStates
//            match bq with
//            | Seq.Cons(ps, _) -> GoBackward ps
//            | Seq.Empty when not startedFromMain && fq.IsEmpty ->
//                startedFromMain <- true
//                Start <| Instruction(0, mainMethod)
//            | Seq.Empty ->
//                match fq.ExtractMin() with
//                | None -> Stop
//                | Some s ->
//                    let removed = fq.DeleteMin() in assert removed
//                    GoForward s

//    interface IBidirectionalSearcher with
//        override x.UpdateStates parent children = (x :> IForwardSearcher).Update parent children
//        override x.UpdatePobs parent child = __notImplemented__()
//        override x.ChooseAction () = __notImplemented__()
//        override x.Reset () = __notImplemented__()
//        override x.Init (_,_) = __notImplemented__()
    abstract member Choose : seq<cilState> -> cilState
    default x.Choose states =
        if Seq.isEmpty states then ()
        Seq.last states
>>>>>>> ba164225


type BFSSearcher(maxBound) =
    inherit ForwardSearcher(maxBound) with
        override x.Choose states = Seq.head states

type DFSSearcher(maxBound) =
    inherit ForwardSearcher(maxBound)<|MERGE_RESOLUTION|>--- conflicted
+++ resolved
@@ -15,26 +15,6 @@
     abstract member Reset : unit -> unit
     abstract member ShouldWork : unit -> bool
 
-<<<<<<< HEAD
-    member x.Remove s =
-        let removed = q.Remove s
-        if not removed then Logger.printLogLazy Logger.Trace "CilState was not removed from IndexedQueue:\n%O" (lazy dump s)
-    member x.GetStates () = List.ofSeq q
-
-[<AbstractClass>]
-type ISearcher() =
-    let maxBound = 1000u // 10u is caused by number of iterations for tests: Always18, FirstEvenGreaterThen7
-    abstract member PickNext : IndexedQueue -> cilState option
-
-    member x.Used (cilState : cilState) =
-        match currentIp cilState with
-        | Instruction(offset, m) ->
-            let codeLocation = {offset = offset; method = m}
-            match PersistentDict.tryFind cilState.level codeLocation with
-            | Some current -> current >= maxBound
-            | None -> false
-        | _ -> false
-=======
 type action =
     | GoFront of cilState
     | GoBack of cilState * pob
@@ -56,7 +36,6 @@
 //    abstract member IsEmpty : unit -> bool
     abstract member FinishedStates : unit -> cilState seq
     inherit IResettableSearcher
->>>>>>> ba164225
 
 type ITargetedSearcher =
     inherit IResettableSearcher
@@ -90,25 +69,6 @@
             comparer x y
 
 
-<<<<<<< HEAD
-type EffectsFirstSearcher() =
-    inherit ISearcher()
-    override x.PickNext q =
-        let states = q.GetStates() |> Seq.filter x.CanBePropagated
-        match states with
-        | Seq.Empty -> None
-        | Seq.Cons(s, _) when x.ShouldStartExploringInIsolation (q, s) ->
-            try
-                let m = currentMethod s
-                let stateForComposition = ExplorerBase.FormInitialStateWithoutStatics m
-                let cilStateForComposition = makeInitialState m stateForComposition
-                Some cilStateForComposition
-            with
-            | :? InsufficientInformationException -> Some s
-        | Seq.Cons(s, _) -> Some s
-    abstract member ShouldStartExploringInIsolation: IndexedQueue * cilState -> bool
-    default x.ShouldStartExploringInIsolation (_,_) = false
-=======
 [<AbstractClass>]
 type ForwardSearcher(maxBound) = // TODO: max bound is needed, when we are in recursion, but when we go to one method many time -- it's okay #do
 //    let maxBound = 10u // 10u is caused by number of iterations for tests: Always18, FirstEvenGreaterThen7
@@ -162,8 +122,6 @@
     default x.Choose states =
         if Seq.isEmpty states then ()
         Seq.last states
->>>>>>> ba164225
-
 
 type BFSSearcher(maxBound) =
     inherit ForwardSearcher(maxBound) with
