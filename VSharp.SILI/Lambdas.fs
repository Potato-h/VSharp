namespace VSharp.Interpreter.IL
open VSharp
open VSharp.Core

type public 'a symbolicLambda = cilState -> term list symbolicValue -> ((term * cilState) list -> 'a) -> 'a

module internal Lambdas =
    let make (body : 'a symbolicLambda) typ (k : term -> 'a) = Concrete body typ |> k

    let private (|Lambda|_|) = function
        | Concrete(lambda, _) when (lambda :? 'a symbolicLambda) ->
            Some(Lambda(lambda :?> 'a symbolicLambda))
        | _ -> None

    let rec invokeDelegate args (cilState : cilState) deleg k =
        let callDelegate (cilState : cilState) deleg k =
            match deleg.term with
<<<<<<< HEAD
            | Lambda(lambda) -> lambda cilState (Specified args) k
            | _ -> internalfailf "Invalid delegate term %O" deleg
        let term = Memory.ReadDelegate cilState.state deleg
=======
            | Lambda(lambda) -> lambda caller cilState (Specified args) k
            | _ -> __unreachable__()
        let term = Memory.Dereference cilState.state deleg
>>>>>>> 7c940c7e
        InstructionsSet.GuardedApply cilState term callDelegate k<|MERGE_RESOLUTION|>--- conflicted
+++ resolved
@@ -15,13 +15,7 @@
     let rec invokeDelegate args (cilState : cilState) deleg k =
         let callDelegate (cilState : cilState) deleg k =
             match deleg.term with
-<<<<<<< HEAD
             | Lambda(lambda) -> lambda cilState (Specified args) k
             | _ -> internalfailf "Invalid delegate term %O" deleg
         let term = Memory.ReadDelegate cilState.state deleg
-=======
-            | Lambda(lambda) -> lambda caller cilState (Specified args) k
-            | _ -> __unreachable__()
-        let term = Memory.Dereference cilState.state deleg
->>>>>>> 7c940c7e
         InstructionsSet.GuardedApply cilState term callDelegate k