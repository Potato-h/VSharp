--- conflicted
+++ resolved
@@ -568,14 +568,6 @@
         | _ ->
             let isChecked = (ast.OverflowCheck = OverflowCheckType.Enabled) in
             reduceExpression state ast.Argument (fun (arg, newState) ->
-<<<<<<< HEAD
-            let t = Types.GetTypeOfNode ast |> Types.FromPrimitiveDotNetType in
-                match t with
-                | Bool -> Propositional.simplifyUnaryConnective op arg (k << withSnd newState)
-                | Numeric t -> Arithmetics.simplifyUnaryOperation op arg newState isChecked t k
-                | String -> __notImplemented__()
-                | _ -> __notImplemented__())
-=======
             let dotNetType = Types.GetSystemTypeOfNode ast in
             match op with
             | OperationType.PostfixDecrement -> reducePostfixIncrement state ast.Argument arg (Terms.MakeConcrete -1 dotNetType) isChecked dotNetType k
@@ -587,7 +579,6 @@
                     | Numeric t -> Arithmetics.simplifyUnaryOperation op arg newState isChecked t k
                     | String -> __notImplemented__()
                     | _ -> __notImplemented__())
->>>>>>> 03a1c002
 
     and reduceUserDefinedUnaryOperationExpression state (ast : IUserDefinedUnaryOperationExpression) k =
         __notImplemented__()
