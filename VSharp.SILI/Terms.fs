--- conflicted
+++ resolved
@@ -122,19 +122,13 @@
             | :? Term as other -> this.term.Equals(other.term)
             | _ -> false
 
-<<<<<<< HEAD
 and
-    SymbolicConstantSource =
-        | LazyInstantiation of Term
-        | SymbolicEffect of int
-        | SymbolicArrayLength of Term * int * bool // (Array constant) * dimension * (length if true or lower bound if false)
-        | SymbolicConstantType of TermType
-=======
-and SymbolicConstantSource() =
-    override this.GetHashCode() =
-        this.GetType().GetHashCode()
-    override this.Equals(o : obj) = o.GetType() = this.GetType()
->>>>>>> e0eae159
+    [<AbstractClass>]
+    SymbolicConstantSource() =
+        abstract SubTerms : Term seq
+        override this.GetHashCode() =
+            this.GetType().GetHashCode()
+        override this.Equals(o : obj) = o.GetType() = this.GetType()
 
 and SymbolicHeap = Heap<Term, Term>
 
@@ -406,17 +400,7 @@
     let rec private foldChildren folder (visited : HashSet<Term>) state term =
         match term.term with
         | Constant(name, source, t) when visited.Add(term) ->
-<<<<<<< HEAD
-            match source with
-            | LazyInstantiation loc -> doFold folder visited state loc
-            | SymbolicArrayLength(arr, _, _) -> doFold folder visited state arr
-            | SymbolicEffect _
-            | SymbolicConstantType _ -> state
-=======
-            match mapper acc term with
-            | Some value -> value::acc
-            | None -> acc
->>>>>>> e0eae159
+            foldSeq folder visited source.SubTerms state
         | Array(lowerBounds, constant, contents, lengths, _) ->
             match constant with
             | Some c -> doFold folder visited state c
