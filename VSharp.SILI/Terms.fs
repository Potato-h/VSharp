﻿namespace VSharp

open JetBrains.Decompiler.Ast
open global.System
open System.Collections.Generic

[<StructuralEquality;NoComparison>]
type FunctionIdentifier =
    | MetadataMethodIdentifier of JetBrains.Metadata.Reader.API.IMetadataMethod
    | DelegateIdentifier of JetBrains.Decompiler.Ast.INode
    | StandardFunctionIdentifier of Operations.StandardFunction
    override this.ToString() =
        match this with
        | MetadataMethodIdentifier mm -> mm.Name
        | DelegateIdentifier _ -> "<delegate>"
        | StandardFunctionIdentifier sf -> sf.ToString()

type StackKey = string * string // Name and token
type LocationBinding = JetBrains.Decompiler.Ast.INode

[<StructuralEquality;NoComparison>]
type public Operation =
    | Operator of OperationType * bool
    | Application of FunctionIdentifier
    | Cast of TermType * TermType * bool
    member this.priority =
        match this with
        | Operator (op, _) -> Operations.operationPriority op
        | Application _ -> Operations.maxPriority
        | Cast _ -> Operations.maxPriority - 1

[<StructuralEquality;NoComparison>]
type public Term =
    | Error of Term
    | Nop
    | Concrete of Object * TermType
    | Constant of string * SymbolicConstantSource * TermType
    | Array of Term array               // Lower bounds
                * Term option           // Symbolic constant (or None if array has default contents)
                * SymbolicHeap          // Contents
                * Term array            // Lengths of dimensions
                * TermType              // Type
    | Expression of (Operation * Term list * TermType)
    | Struct of SymbolicHeap * TermType
    | StackRef of StackKey * Term list * TermType
    | HeapRef of Term NonEmptyList * TermType
    | StaticRef of string * Term list * TermType
    | Union of (Term * Term) list

    override this.ToString() =
        let checkExpression curChecked parentChecked priority parentPriority str =
            match curChecked, parentChecked with
            | true, _ when curChecked <> parentChecked -> sprintf "checked(%s)" str
            | false, _ when curChecked <> parentChecked -> sprintf "unchecked(%s)" str
            | _ when priority < parentPriority -> sprintf "(%s)" str
            | _ -> str

        let isCheckNeed curChecked parentChecked = if curChecked <> parentChecked then curChecked else parentChecked

        let arrayContentsToString contents separator =
            Heap.toString "%O: %O" separator id id contents

        let rec toStr parentPriority parentChecked indent term =
            match term with
            | Error e -> sprintf "<ERROR: %O>" e
            | Nop -> "<VOID>"
            | Constant(name, _, _) -> name
<<<<<<< HEAD
            | Concrete(lambda, t) when Types.IsFunction t -> sprintf "<Lambda Expression %O>" t
            | Concrete(value, _) -> if value = null then "null" else value.ToString()
=======
            | Concrete(lambda, t) when Types.IsFunction t -> String.Format("<Lambda Expression {0}>", t)
            | Concrete(null, _) -> "null"
            | Concrete(value, _) -> value.ToString()
>>>>>>> 629c97ad
            | Expression(operation, operands, _) ->
                match operation with
                | Operator(operator, isChecked) when Operations.operationArity operator = 1 ->
                    assert (List.length operands = 1)
                    let operand = List.head operands in
                    let opStr = Operations.operationToString operator |> checkExpression isChecked parentChecked operation.priority parentPriority in
                    let printedOperand = toStr operation.priority (isCheckNeed isChecked parentChecked) indent operand in
                    sprintf (Printf.StringFormat<string->string>(opStr)) printedOperand
                | Operator(operator, isChecked) ->
                    assert (List.length operands >= 2)
                    let printedOperands = operands |> List.map (toStr operation.priority (isCheckNeed isChecked parentChecked) indent)
                    let sortedOperands = if Operations.isCommutative operator && not isChecked then List.sort printedOperands else printedOperands
                    sortedOperands
                        |> String.concat (Operations.operationToString operator)
                        |> checkExpression isChecked parentChecked operation.priority parentPriority
                | Cast(orig, dest, isChecked) ->
                    assert (List.length operands = 1)
                    sprintf "(%O)%s" dest (toStr operation.priority (isCheckNeed isChecked parentChecked) indent (List.head operands)) |>
                        checkExpression isChecked parentChecked operation.priority parentPriority
                | Application f -> operands |> List.map (toStr -1 parentChecked indent) |> join ", " |> sprintf "%O(%s)" f
            | Struct(fields, t) ->
                let fieldsString = Heap.toString "| %O ~> %O" ("\n" + indent) id (toStr -1 false (indent + "\t")) fields in
                sprintf "STRUCT %O[\n%s%s]" t indent fieldsString
            | Array(_, None, contents, dimensions, _) ->
                sprintf "[| %s ... %s ... |]" (arrayContentsToString contents "; ") (Array.map toString dimensions |> join " x ")
            | Array(_, Some constant, contents, dimensions, _) ->
                sprintf "%O: [| %s (%s) |]" constant (arrayContentsToString contents "; ") (Array.map toString dimensions |> join " x ")
            | StackRef(key, path, _) -> sprintf "(StackRef (%O, %O))" key path
            | HeapRef(path, _) -> sprintf "(HeapRef %s)" (path |> NonEmptyList.toList |> List.map (toStr -1 false indent) |> join ".")
            | StaticRef(key, path, _) -> sprintf "(StaticRef (%O, %O))" key path
            | Union(guardedTerms) ->
                let guardedToString (guard, term) = sprintf "| %s ~> %s" (toStr -1 false indent guard) (toStr -1 false indent term)
                let printed = guardedTerms |> Seq.map guardedToString |> Seq.sort
                sprintf "UNION[\n%s%s]" indent (join ("\n" + indent) printed)
        in
        toStr -1 false "\t" this

and
    [<CustomEquality;NoComparison>]
    TermRef =
        | TermRef of Term ref
        override this.GetHashCode() =
            Microsoft.FSharp.Core.LanguagePrimitives.PhysicalHash(this)
        override this.Equals(o : obj) =
            match o with
            | :? TermRef as other -> this.GetHashCode() = other.GetHashCode()
            | _ -> false

and SymbolicConstantSource =
    | LocationAccess of Term
    | ArrayAccess of Term * Term
    | FieldAccess of string * SymbolicConstantSource
    | UnboundedRecursion of TermRef
    | Symbolization of Term
    | SymbolicArrayLength of Term * int * bool // (Array constant) * dimension * (length if true or lower bound if false)
    | SymbolicConstantType of TermType

and SymbolicHeap = Heap<Term, Term>

module public Terms =

    let public IsVoid = function
        | Nop -> true
        | _ -> false

    let public IsError = function
        | Error _ -> true
        | _ -> false

    let public IsConcrete = function
        | Concrete _ -> true
        | _ -> false

    let public IsExpression = function
        | Expression _ -> true
        | _ -> false

    let public IsArray = function
        | Array _ -> true
        | _ -> false

    let public IsUnion = function
        | Union _ -> true
        | _ -> false

    let public IsTrue = function
        | Concrete(b, t) when Types.IsBool t && (b :?> bool) -> true
        | _ -> false

    let public IsFalse = function
        | Concrete(b, t) when Types.IsBool t && not (b :?> bool) -> true
        | _ -> false

    let rec public Just predicate = function
        | t when predicate t -> true
        | Union gvs -> List.forall predicate (snd (List.unzip gvs))
        | _ -> false

    let public IsNull = function
        | Concrete(null, _) -> true
        | _ -> false

    let public IsStackRef = function
        | StackRef _ -> true
        | _ -> false

    let public IsHeapRef = function
        | HeapRef _ -> true
        | _ -> false

    let rec public IsRef = function
        | HeapRef _
        | StackRef _ -> true
        | Union gvs -> List.forall (snd >> IsRef) gvs
        | _ -> false

    let public OperationOf = function
        | Expression(op, _, _) -> op
        | term -> internalfailf "expression expected, %O recieved" term

    let public ArgumentsOf = function
        | Expression(_, args, _) -> args
        | term -> internalfailf "expression expected, %O recieved" term

    let rec public TypeOf = function
        | Error _ -> TermType.Bottom
        | Nop -> TermType.Void
        | Concrete(_, t) -> t
        | Constant(_, _, t) -> t
        | Expression(_, _, t) -> t
        | Struct(_, t) -> t
        | StackRef(_, _, t) -> t
        | HeapRef(_, t) -> t
        | StaticRef(_, _, t) -> t
        | Array(_, _, _, _, t) -> t
        | Union gvs ->
            match (List.filter (fun t -> not (Types.IsBottom t || Types.IsVoid t)) (List.map (snd >> TypeOf) gvs)) with
            | [] -> TermType.Bottom
            | t::ts ->
                let allSame = List.forall ((=) t) ts in
                if allSame then t
                else
                    // TODO: return least common supertype!
                    __notImplemented__()


    let public IsBool =                 TypeOf >> Types.IsBool
    let public IsInteger =              TypeOf >> Types.IsInteger
    let public IsReal =                 TypeOf >> Types.IsReal
    let public IsNumeric =              TypeOf >> Types.IsNumeric
    let public IsString =               TypeOf >> Types.IsString
    let public IsFunction =             TypeOf >> Types.IsFunction
    let public IsPrimitive =            TypeOf >> Types.IsPrimitive
    let public DomainOf =               TypeOf >> Types.DomainOf
    let public RangeOf =                TypeOf >> Types.RangeOf
    let public IsRelation =             TypeOf >> Types.IsRelation

    let public FreshConstant name source t =
        Constant(name, source, Types.FromDotNetType t)

    let public MakeConcrete value (t : System.Type) =
        let actualType = if (value :> obj) = null then t else value.GetType() in
        try
            if actualType = t then Concrete(value, Types.FromDotNetType t)
            else
                if typedefof<IConvertible>.IsAssignableFrom(actualType)
                then
                    let casted =
                        if t.IsPointer
                        then new IntPtr(Convert.ChangeType(value, typedefof<int64>) :?> int64) :> obj
                        else Convert.ChangeType(value, t) in
                    Concrete(casted, Types.FromDotNetType t)
                else
                    if t.IsAssignableFrom(actualType)
                    then Concrete(value, Types.FromDotNetType t)
                    else raise(new InvalidCastException(sprintf "Cannot cast %s to %s!" t.FullName actualType.FullName))
        with
        | e ->
            // TODO: this is for debug, remove it when becomes relevant!
            raise(new InvalidCastException(sprintf "Cannot cast %s to %s!" t.FullName actualType.FullName))
            Error(Concrete(e :> obj, Types.FromDotNetType (e.GetType())))

    let public MakeTrue =
        Concrete(true :> obj, Bool)

    let public MakeFalse =
        Concrete(false :> obj, Bool)

    let public MakeBool predicate =
        if predicate then MakeTrue else MakeFalse

    let public MakeNull typ =
        MakeConcrete null typ

    let public MakeNumber n =
        Concrete(n, Numeric(n.GetType()))

    let public MakeConcreteString s =
        Concrete(s, VSharp.String)

    let public MakeBinary operation x y isChecked t =
        assert(Operations.isBinary operation)
        Expression(Operator(operation, isChecked), [x; y], t)

    let public MakeNAry operation x isChecked t =
        match x with
        | [] -> raise(new ArgumentException("List of args should be not empty"))
        | [x] -> x
        | _ -> Expression(Operator(operation, isChecked), x, t)

    let public MakeUnary operation x isChecked t =
        assert(Operations.isUnary operation)
        Expression(Operator(operation, isChecked), [x], t)

    let public Negate term =
        assert(IsBool term)
        MakeUnary OperationType.LogicalNeg term false Bool

    let (|True|_|) term = if IsTrue term then Some True else None
    let (|False|_|) term = if IsFalse term then Some False else None
    let (|Null|_|) term = if IsNull term then Some Null else None

    let (|GuardedValues|_|) = function
        | Union(gvs) -> Some(GuardedValues(List.unzip gvs))
        | _ -> None

    let (|UnaryMinus|_|) = function
        | Expression(Operator(OperationType.UnaryMinus, isChecked), [x], t) -> Some(UnaryMinus(x, isChecked, t))
        | _ -> None

    let (|Add|_|) = function
        | Expression(Operator(OperationType.Add, isChecked), [x;y], t) -> Some(Add(x, y, isChecked, t))
        | _ -> None

    let (|Sub|_|) = function
        | Expression(Operator(OperationType.Subtract, isChecked), [x;y], t) -> Some(Sub(x, y, isChecked, t))
        | _ -> None

    let (|Mul|_|) = function
        | Expression(Operator(OperationType.Multiply, isChecked), [x;y], t) -> Some(Mul(x, y, isChecked, t))
        | _ -> None

    let (|Div|_|) = function
        | Expression(Operator(OperationType.Divide, isChecked), [x;y], t) -> Some(Div(x, y, isChecked, t))
        | _ -> None

    let (|Rem|_|) = function
        | Expression(Operator(OperationType.Remainder, isChecked), [x;y], t) -> Some(Rem(x, y, isChecked, t))
        | _ -> None

    let (|Negation|_|) term =
        match term with
        | Expression(Operator(OperationType.LogicalNeg, _), [x], t) -> Some(Negation(x, t))
        | _ -> None

    let (|Conjunction|_|) term =
        match term with
        | Expression(Operator(OperationType.LogicalAnd, _), [x;y], t) -> Some(Conjunction(x, y, t))
        | _ -> None

    let (|ConjunctionList|_|) term =
        match term with
        | Expression(Operator(OperationType.LogicalAnd, _), x, t) -> Some(ConjunctionList(x, t))
        | _ -> None

    let (|Disjunction|_|) term =
        match term with
        | Expression(Operator(OperationType.LogicalOr, _), [x;y], t) -> Some(Disjunction(x, y, t))
        | _ -> None

    let (|DisjunctionList|_|) term =
        match term with
        | Expression(Operator(OperationType.LogicalOr, _), x, t) -> Some(DisjunctionList(x, t))
        | _ -> None

    let (|Xor|_|) term =
        match term with
        | Expression(Operator(OperationType.LogicalXor, _), [x;y], t) -> Some(Xor(x, y, t))
        | _ -> None

    let rec private addConstants mapper (visited : HashSet<Term>) acc = function
        | Constant(name, source, t) as term when visited.Add(term) ->
            let acc =
                match source with
                | LocationAccess loc -> addConstants mapper visited acc loc
                | ArrayAccess(arr, idx) -> addConstants mapper visited (addConstants mapper visited acc arr) idx
                | FieldAccess(_, src) -> addConstants mapper visited acc (Constant(name, src, t))
                | UnboundedRecursion (TermRef app) -> addConstants mapper visited acc !app
                | Symbolization loc -> addConstants mapper visited acc loc
                | SymbolicArrayLength(arr, _, _) -> addConstants mapper visited acc arr
            in
            match mapper acc term with
            | Some value -> value::acc
            | None -> acc
        | Array(lowerBounds, constant, contents, lengths, _) ->
            match constant with
            | Some c -> addConstants mapper visited acc c
            | None -> acc
            |> addConstantsMany mapper visited (Seq.ofArray lowerBounds)
            |> addConstantsMany mapper visited (Heap.locations contents)
            |> addConstantsMany mapper visited (Heap.values contents)
            |> addConstantsMany mapper visited lengths
        | Expression(_, args, _) ->
            addConstantsMany mapper visited args acc
        | Struct(fields, _) ->
            addConstantsMany mapper visited (Heap.values fields) acc
        | HeapRef(path, _) ->
            addConstantsMany mapper visited (NonEmptyList.toList path) acc
        | GuardedValues(gs, vs) ->
            addConstantsMany mapper visited gs acc |> addConstantsMany mapper visited vs
        | Error e ->
            addConstants mapper visited acc e
        | _ -> acc

    and private addConstantsMany mapper visited terms acc =
        Seq.fold (addConstants mapper visited) acc terms

    let public filterMapConstants mapper terms =
        List.fold (addConstants mapper (new HashSet<Term>())) [] terms

    let is src tgt =
        let justInherits = (Types.MetadataToDotNetType src).IsAssignableFrom(Types.ToDotNetType tgt) in
        Concrete(justInherits, Bool)<|MERGE_RESOLUTION|>--- conflicted
+++ resolved
@@ -65,14 +65,9 @@
             | Error e -> sprintf "<ERROR: %O>" e
             | Nop -> "<VOID>"
             | Constant(name, _, _) -> name
-<<<<<<< HEAD
             | Concrete(lambda, t) when Types.IsFunction t -> sprintf "<Lambda Expression %O>" t
-            | Concrete(value, _) -> if value = null then "null" else value.ToString()
-=======
-            | Concrete(lambda, t) when Types.IsFunction t -> String.Format("<Lambda Expression {0}>", t)
             | Concrete(null, _) -> "null"
             | Concrete(value, _) -> value.ToString()
->>>>>>> 629c97ad
             | Expression(operation, operands, _) ->
                 match operation with
                 | Operator(operator, isChecked) when Operations.operationArity operator = 1 ->
@@ -363,6 +358,7 @@
                 | UnboundedRecursion (TermRef app) -> addConstants mapper visited acc !app
                 | Symbolization loc -> addConstants mapper visited acc loc
                 | SymbolicArrayLength(arr, _, _) -> addConstants mapper visited acc arr
+                | SymbolicConstantType _ -> acc
             in
             match mapper acc term with
             | Some value -> value::acc
