--- conflicted
+++ resolved
@@ -1,11 +1,7 @@
 ﻿<Project Sdk="Microsoft.NET.Sdk">
 
     <PropertyGroup>
-<<<<<<< HEAD
-        <TargetFramework>netcoreapp5.0</TargetFramework>
-=======
         <TargetFramework>net5.0</TargetFramework>
->>>>>>> ba164225
         <Configurations>Debug;Release;DebugTailRec</Configurations>
         <Platforms>AnyCPU</Platforms>
     </PropertyGroup>
@@ -33,17 +29,14 @@
         <Compile Include="Statistics.fs" />
         <Compile Include="PobsInterpreter.fs" />
         <Compile Include="Variables.fs" />
-<<<<<<< HEAD
-        <Compile Include="ILRewriter.fs" />
-        <Compile Include="Instrumenter.fs" />
-        <Compile Include="ClientMachine.fs" />
-=======
         <Compile Include="TargetedSearcher.fs" />
         <Compile Include="BidirectionalSearcher.fs" />
         <Compile Include="RandomSearcher.fs" />
         <Compile Include="StackTraceEstimator.fs" />
         <Compile Include="StackTraceSearcher.fs" />
->>>>>>> ba164225
+        <Compile Include="ILRewriter.fs" />
+        <Compile Include="Instrumenter.fs" />
+        <Compile Include="ClientMachine.fs" />
     </ItemGroup>
 
     <ItemGroup>
@@ -51,12 +44,9 @@
       <ProjectReference Include="..\VSharp.SILI.Core\VSharp.SILI.Core.fsproj" />
       <ProjectReference Include="..\VSharp.Solver\VSharp.Solver.fsproj" />
     </ItemGroup>
-<<<<<<< HEAD
-=======
 
     <ItemGroup>
       <PackageReference Include="C5" Version="2.5.3" />
     </ItemGroup>
 
->>>>>>> ba164225
 </Project>