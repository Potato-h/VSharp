--- conflicted
+++ resolved
@@ -80,11 +80,7 @@
     <Compile Include="SVM.fs" />
   </ItemGroup>
   <ItemGroup>
-<<<<<<< HEAD
-    <Reference Include="FSharp.Core">
-=======
     <Reference Include="FSharp.Core, Version=4.4.0.0, Culture=neutral, PublicKeyToken=b03f5f7f11d50a3a">
->>>>>>> 3b8255a0
       <HintPath>..\packages\FSharp.Core.4.0.0.1\lib\net40\FSharp.Core.dll</HintPath>
     </Reference>
     <Reference Include="JetBrains.Decompiler.Core">
