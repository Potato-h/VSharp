--- conflicted
+++ resolved
@@ -6,13 +6,9 @@
 module public SVM =
 
     let private reset () =
-<<<<<<< HEAD
+        IdGenerator.reset()
         State.activator <- new Activator()
         Memory.resetHeap()
-=======
-        Memory.resetHeap()
-        IdGenerator.reset()
->>>>>>> 2caef777
 
     let private interpret (dictionary : System.Collections.IDictionary) assemblyPath (m : MethodInfo) =
         if m.IsAbstract then ()
