--- conflicted
+++ resolved
@@ -5,11 +5,6 @@
 module internal State =
     module SymbolicHeap = Heap
 
-<<<<<<< HEAD
-    let internal pointerType = Types.pointerType
-
-=======
->>>>>>> 471d44a1
     type internal stack = MappedStack.stack<StackKey, MemoryCell<Term>>
     type internal heap = SymbolicHeap
     type internal staticMemory = SymbolicHeap
@@ -89,7 +84,7 @@
         | None -> internalfailf "stack does not contain key %O!" key
 
     let internal typeOfStackLocation ((_, _, _, (f, _), _) : state) key =
-        let forMatch = List.tryPick (snd3 >> List.tryPick (fun (l, _, t) -> if l = key then Some t else None)) f 
+        let forMatch = List.tryPick (snd3 >> List.tryPick (fun (l, _, t) -> if l = key then Some t else None)) f
         match forMatch with
         | Some (Some t) -> t
         | Some None -> internalfailf "unknown type of stack location %O!" key
