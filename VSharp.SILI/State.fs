--- conflicted
+++ resolved
@@ -4,7 +4,6 @@
 open System.Collections.Generic
 open VSharp.Utils
 open VSharp.Types
-open MemoryCell
 
 module internal State =
     module SymbolicHeap = Heap
@@ -62,30 +61,16 @@
         | Unspecified
 
     let internal nameOfLocation = term >> function
-<<<<<<< HEAD
-        | HeapRef(((_, t), []), _) -> toString t
-        | StackRef((name, _), []) -> name
-        | StaticRef(name, []) -> System.Type.GetType(name).FullName
-        | HeapRef((_, path), _)
-        | StackRef(_, path)
-        | StaticRef(_, path) -> path |> Seq.map (fst >> toString) |> join "."
+        | HeapRef(((_, t), []), _, _) -> toString t
+        | StackRef((name, _), [], _) -> name
+        | StaticRef(name, [], _) -> System.Type.GetType(name).FullName
+        | HeapRef((_, path), _, _)
+        | StackRef(_, path, _)
+        | StaticRef(_, path, _) -> path |> Seq.map (fst >> toString) |> join "."
         | l ->  internalfailf "requested name of an unexpected location %O" l
 
     let internal readStackLocation (s : state) key = MappedStack.find key s.stack
-    let internal readHeapLocation (h : SymbolicHeap) key = h.[key] |> fst3
-=======
-        | HeapRef((_, (x, _)::_), _, _)
-        | HeapRef(((x, _), _), _, _) -> toString x
-        | StaticRef(name, x::_, _)
-        | StackRef((name, _), x::_, _) -> sprintf "%s.%O" name x
-        | StaticRef(name, _, _)
-        | StackRef((name, _), _, _) -> name
-        | l -> internalfailf "requested name of an unexpected location %O" l
-
-    let internal readStackLocation (s : state) key = MappedStack.find key s.stack
-    let internal readHeapLocation (s : state) key = s.heap.[key].value
-    let internal readStaticLocation (s : state) key = s.statics.[key].value
->>>>>>> 4140c31b
+    let internal readHeapLocation (s : SymbolicHeap) key = s.heap.[key].value
 
     let internal isAllocatedOnStack (s : state) key = MappedStack.containsKey key s.stack
 
@@ -111,15 +96,9 @@
     let internal pushToCurrentStackFrame (s : state) key value = MappedStack.push key value s.stack
     let internal popStack (s : state) : state =
         let popOne (map : stack) entry = MappedStack.remove map entry.key
-<<<<<<< HEAD
-        let { func = metadata; entries = locations; time = _ } = Stack.peek s.frames.f in
-        let f' = Stack.pop s.frames.f in
-        let sh = s.frames.sh in
-=======
-        let { func = metadata; entries = locations; time = _ } = Stack.peak s.frames.f
+        let { func = metadata; entries = locations; time = _ } = Stack.peek s.frames.f
         let f' = Stack.pop s.frames.f
         let sh = s.frames.sh
->>>>>>> 4140c31b
         let sh' =
             match metadata with
             | Some _ ->
@@ -202,12 +181,11 @@
         fun _ _ _ _ _ () -> internalfailf "generic lazy instantiator is not ready"
 
     let internal stackLazyInstantiator state time key =
-<<<<<<< HEAD
-        let time = frameTime state key in
-        let t = typeOfStackLocation state key in
-        let metadata = metadataOfStackLocation state key in
-        let fql = StackRef metadata key [] in
-        (genericLazyInstantiator metadata None time fql t (), time, time)
+        let time = frameTime state key
+        let t = typeOfStackLocation state key
+        let metadata = metadataOfStackLocation state key
+        let fql = StackRef metadata key []
+        { value = genericLazyInstantiator metadata None time fql t (); created = time; modified = time }
 
 // ------------------------------- Pretty-printing -------------------------------
 
@@ -218,7 +196,7 @@
         let id = ref ""
         if ids.TryGetValue(h, id) then !id, n, concrete
         else
-            let freshIdentifier = sprintf "%s%d%s" prefix n (if r then "[restr.]" else "") in
+            let freshIdentifier = sprintf "%s%d%s" prefix n (if r then "[restr.]" else "")
             ids.Add(h, freshIdentifier)
             freshIdentifier, n+1, concrete.AppendLine(sprintf "\n---------- %s = ----------" freshIdentifier).Append(Heap.dump h keyToString)
 
@@ -232,59 +210,22 @@
             let s', n, concrete = dumpHeap keyToString prefix n false h' concrete ids
             sprintf "write(%s, %s)" s s', n, concrete
         | Composition(state, _, h') ->
-            let s, n, concrete = dumpMemoryRec state n concrete ids in
-            let s', n, concrete = dumpGeneralizedHeap keyToString prefix n concrete ids h' in
+            let s, n, concrete = dumpMemoryRec state n concrete ids
+            let s', n, concrete = dumpGeneralizedHeap keyToString prefix n concrete ids h'
             compositionToString s s', n, concrete
         | Merged ghs ->
             let gss, (n, concrete) =
                 List.mapFold (fun (n, concrete) (g, h) ->
-                        let s, n, concrete = dumpGeneralizedHeap keyToString prefix n concrete ids h in
+                        let s, n, concrete = dumpGeneralizedHeap keyToString prefix n concrete ids h
                         sprintf "(%O, %s)" g s, (n, concrete))
                     (n, concrete) ghs
-            in gss |> join ",\n\t" |> sprintf "merge[\n\t%s]", n, concrete
+            gss |> join ",\n\t" |> sprintf "merge[\n\t%s]", n, concrete
 
     and private dumpMemoryRec s n concrete ids =
-        let sh, n, concrete = dumpGeneralizedHeap heapKeyToString "h" n concrete ids s.heap in
-        let mh, n, concrete = dumpGeneralizedHeap staticKeyToString "s" n concrete ids s.statics in
+        let sh, n, concrete = dumpGeneralizedHeap heapKeyToString "h" n concrete ids s.heap
+        let mh, n, concrete = dumpGeneralizedHeap staticKeyToString "s" n concrete ids s.statics
         (sprintf "{ heap = %s, statics = %s }" sh mh, n, concrete)
 
     let internal dumpMemory (s : state) =
-        let dump, _, concrete = dumpMemoryRec s 0 (new StringBuilder()) (new Dictionary<SymbolicHeap, string>()) in
-        if concrete.Length = 0 then dump else sprintf "%s where%O" dump concrete
-=======
-        let time = frameTime state key
-        let t = typeOfStackLocation state key
-        let metadata = metadataOfStackLocation state key
-        let fql = StackRef key [] metadata
-        { value = genericLazyInstantiator metadata time fql t (); created = time; modified = time }
-
-    let internal dumpMemory (s : state) =
-        let sh = Heap.dump s.heap toString
-        let mh = Heap.dump s.statics staticKeyToString
-        let separator = if System.String.IsNullOrWhiteSpace(sh) then "" else "\n"
-        sh + separator + mh
-
-// ------------------------------- Merging -------------------------------
-
-    let internal merge2 (s1 : state) (s2 : state) resolve : state =
-        assert(s1.pc = s2.pc)
-        assert(s1.frames = s2.frames)
-        let mergedStack = MappedStack.merge2 s1.stack s2.stack resolve (stackLazyInstantiator s1)
-        let mergedHeap = Heap.merge2 s1.heap s2.heap resolve
-        let mergedStatics = Heap.merge2 s1.statics s2.statics resolve
-        let mergedMisc = s1.misc.Union s2.misc
-        { s1 with stack = mergedStack; heap = mergedHeap; statics = mergedStatics; misc = mergedMisc }
-
-    let internal merge guards states resolve : state =
-        assert(List.length states > 0)
-        let first = List.head states
-        let frames = framesOf first
-        let path = pathConditionOf first
-        assert(List.forall (fun s -> framesOf s = frames) states)
-        assert(List.forall (fun s -> pathConditionOf s = path) states)
-        let mergedStack = MappedStack.merge guards (List.map stackOf states) resolve (stackLazyInstantiator first)
-        let mergedHeap = Heap.merge guards (List.map heapOf states) resolve
-        let mergedStatics = Heap.merge guards (List.map staticsOf states) resolve
-        let mergedMisc = states |> List.tail |> List.fold (fun (acc : miscellaneous) s -> acc.Union s.misc) first.misc
-        { stack = mergedStack; heap = mergedHeap; statics = mergedStatics; frames = frames; pc = path; misc = mergedMisc }
->>>>>>> 4140c31b
+        let dump, _, concrete = dumpMemoryRec s 0 (new StringBuilder()) (new Dictionary<SymbolicHeap, string>())
+        if concrete.Length = 0 then dump else sprintf "%s where%O" dump concrete