namespace VSharp.Interpreter.IL

open System.Reflection
open System.Collections.Generic

open System.Reflection.Emit
open System.Runtime.InteropServices
open VSharp

module public CFG =
<<<<<<< HEAD
    type internal offset = int
    type internal graph = List<List<int>>
=======
    type internal graph = Dictionary<offset, List<offset>>
>>>>>>> 7c940c7e

    type public cfgData = {
        methodBase : MethodBase
        ilBytes : byte []
        sortedOffsets : List<offset>
        topologicalTimes : int []
        graph : graph
        reverseGraph : graph
        clauses : ExceptionHandlingClause list
<<<<<<< HEAD
        offsetsDemandingCall : List<offset>
    }
    with
        member x.IsCallOrNewObjOffset offset =
            Seq.tryFind ((=) offset) x.offsetsDemandingCall |> Option.isSome
=======
        offsetsDemandingCall : Dictionary<offset, OpCode * MethodBase>
    }
//    with
//        member x.IsCallOrNewObjOffset offset =
//            Seq.tryFind ((=) offset) x.offsetsDemandingCall |> Option.isSome
>>>>>>> 7c940c7e

    type private interimData = {
        opCodes : OpCode [] //  for debug
        verticesOffsets : int HashSet
//        possibleOffsets : int HashSet
        fallThroughOffset : offset option []
//        visitedOffsetsOperationalStackBalance : int []
        edges : Dictionary<offset, List<offset>>
        offsetsDemandingCall : Dictionary<offset, OpCode * MethodBase>
    }
    with
        member x.AddEdge src dst =
            if not <| x.edges.ContainsKey src then
                x.edges.Add (src, List<_>())
            x.edges.[src].Add dst

    let private createData (methodBase : MethodBase) =
        let mb = methodBase.GetMethodBody()
        let size = mb.GetILAsByteArray().Length
        let interim = {
<<<<<<< HEAD
            previousVertexOffset = Array.init size id
            nextVertexOffset = Array.init size id
            visitedOffsets = Array.zeroCreate size
            verticesOffsets = Array.zeroCreate size
            edges = List<_>()
=======
            fallThroughOffset = Array.init size (fun _ -> None)
//            visitedOffsetsOperationalStackBalance = Array.init size (always -1)
            verticesOffsets = HashSet<_>()
//            possibleOffsets = HashSet<_>()
            edges = Dictionary<_, _>()
            opCodes = Array.init size (fun _ -> OpCodes.Prefix1)
            offsetsDemandingCall = Dictionary<_,_>()
>>>>>>> 7c940c7e
        }
        let cfg = {
            methodBase = methodBase
            ilBytes = mb.GetILAsByteArray()
            sortedOffsets = List<_>()
            topologicalTimes = null
<<<<<<< HEAD
            graph = List<_>()
            reverseGraph = List<_>()
            clauses = []
            offsetsDemandingCall = List<_>()
=======
            graph = Dictionary<_, _>()
            reverseGraph = Dictionary<_,_>()
            clauses = List.ofSeq mb.ExceptionHandlingClauses
            offsetsDemandingCall = Dictionary<_,_>()
>>>>>>> 7c940c7e
        }
        interim, cfg

    let createVertex (cfgData : cfgData) offset =
        cfgData.sortedOffsets.Add offset
        cfgData.graph.Add <| (offset, List<_>())
        cfgData.reverseGraph.Add <| (offset, List<_>())

    let private addVerticesAndEdges (cfgData : cfgData) (interimData : interimData) =
<<<<<<< HEAD
        List.init (interimData.verticesOffsets.Length) id
        |> List.iter (fun offset -> if interimData.verticesOffsets.[offset] then cfgData.sortedOffsets.Add offset
                                                                                 cfgData.graph.Add (List<_>())
                                                                                 cfgData.reverseGraph.Add (List<_>()))
        interimData.edges |> Seq.iter (add cfgData)
        cfgData.sortedOffsets |> Seq.iter (fun v ->
            let u = interimData.nextVertexOffset.[v]
            if u <> v then add cfgData (v, u)
        )
        cfgData

    let private markVertex (data : interimData) vOffset =
        if not data.verticesOffsets.[vOffset] then
            data.verticesOffsets.[vOffset] <- true

            let mutable up = data.previousVertexOffset.[vOffset]
            let mutable down = data.nextVertexOffset.[up]

            while down < vOffset do
                up <- down
                down <- data.nextVertexOffset.[up]

            data.nextVertexOffset.[up] <- vOffset
            data.previousVertexOffset.[vOffset] <- up
            data.nextVertexOffset.[vOffset] <- down
            data.previousVertexOffset.[down] <- vOffset

    let private dfs (cfg : cfgData) (data : interimData) (ilBytes : byte []) (v : offset) (lastOffset : offset) =
        let rec dfsHelper (v : offset)  =
            data.visitedOffsets.[v] <- true
            let opcode = Instruction.parseInstruction ilBytes v
            let nextTargets = Instruction.findNextInstructionOffsetAndEdges opcode ilBytes v
            match nextTargets with
            | Choice1Of2 ins when Instruction.shouldSeparateOpcode opcode ->
                cfg.offsetsDemandingCall.Add v
                markVertex data v
                markVertex data ins
                if not data.visitedOffsets.[ins] then
                    dfsHelper ins
                data.edges.Add(v, ins)
            | Choice1Of2 ins ->
                if ins > lastOffset
                then markVertex data v // marking leave.s going to next instruction as terminal
                else
                    let niV = data.previousVertexOffset.[v]
                    data.previousVertexOffset.[ins] <- niV
                    data.nextVertexOffset.[niV] <- ins
                    if not data.visitedOffsets.[ins] then
                        dfsHelper ins
            | Choice2Of2 restTargets ->
                // marking terminal vertices
                markVertex data v
                for x in restTargets do
                    if x <= lastOffset then
                        markVertex data x
                        if not data.visitedOffsets.[x] then
                            dfsHelper x
                        data.edges.Add(v, x)
        dfsHelper v
    let private dfsComponent cfg (data : interimData) (ilBytes : byte []) startOffset lastOffset =
        markVertex data startOffset
        dfs cfg data ilBytes startOffset lastOffset

    let private dfsExceptionHandlingClause cfg (data : interimData) (ilBytes : byte []) (ehc : ExceptionHandlingClause) =
        if ehc.Flags = ExceptionHandlingClauseOptions.Filter
        then dfsComponent cfg data ilBytes ehc.FilterOffset (ilBytes.Length - 1)
        dfsComponent cfg data ilBytes ehc.HandlerOffset (ilBytes.Length - 1) // some catch handlers may be nested
    let topDfs cnt (gr : graph) =
        let mutable t = cnt
        let topTm = Array.create cnt -1
        let rec helperH v =
            topTm.[v] <- 0
            gr.[v] |> Seq.iter (fun u -> if topTm.[u] = -1 then helperH u)
            topTm.[v] <- t
            t <- t - 1
        for i in [0 .. cnt - 1] do
            if topTm.[i] = -1 then helperH i
        topTm
=======
        interimData.verticesOffsets
//        |> Seq.filter (fun offset -> interimData.visitedOffsetsOperationalStackBalance.[offset] = 0)
//        |> Seq.append interimData.verticesOffsets
//        |> Seq.distinct
        |> Seq.sort
        |> Seq.iter (createVertex cfgData)

        let addEdge src dst =
            cfgData.graph.[src].Add dst
            cfgData.reverseGraph.[dst].Add src

        let used = HashSet<offset>()
        let rec addEdges currentVertex src =
            if used.Contains src then ()
            else
                let wasAdded = used.Add src
                Prelude.releaseAssert2 (wasAdded, "offset %d couldn't be added")
                match interimData.fallThroughOffset.[src] with
                | Some dst when interimData.offsetsDemandingCall.ContainsKey dst ->
                    addEdge currentVertex dst
                    addEdges dst dst
                | Some dst when cfgData.sortedOffsets.Contains dst ->
                    addEdge currentVertex dst
                    addEdges dst dst
                | Some dst -> addEdges currentVertex dst
                | None when interimData.edges.ContainsKey src ->
                    interimData.edges.[src] |> Seq.iter (fun dst ->
                        if cfgData.sortedOffsets.Contains dst then
                            addEdge currentVertex dst
                            addEdges dst dst
                        else
                            addEdges currentVertex dst
                    )
                | None -> ()
        cfgData.sortedOffsets |> Seq.iter (fun offset -> addEdges offset offset)
        { cfgData with offsetsDemandingCall = interimData.offsetsDemandingCall }

    let private markVertex (set : HashSet<offset>) vOffset =
        set.Add vOffset |> ignore

    let private dfs methodBase (data : interimData) (used : HashSet<int>) (ilBytes : byte []) (v : offset) =
        let rec dfs'  (v : offset) = //(v : offset, balance)  =
            if used.Contains v
            then () // Prelude.releaseAssert(balance = data.visitedOffsetsOperationalStackBalance.[v])
            else
                used.Add(v) |> ignore
//                data.visitedOffsetsOperationalStackBalance.[v] <- balance
                let opCode = Instruction.parseInstruction ilBytes v
                data.opCodes.[v] <- opCode

                let dealWithJump src dst =
                    markVertex data.verticesOffsets src
                    markVertex data.verticesOffsets dst
                    data.AddEdge src dst
//                    let newBalance = Instruction.countOperationalStackBalance opCode None balance
                    dfs' dst

                let ipTransition = Instruction.findNextInstructionOffsetAndEdges opCode ilBytes v
                match ipTransition with
                | FallThrough offset when Instruction.isDemandingCallOpCode opCode ->
                    let calledMethod = Instruction.resolveMethodFromMetadata methodBase ilBytes (v + opCode.Size)
                    data.offsetsDemandingCall.Add(v, (opCode, calledMethod))
                    markVertex data.verticesOffsets v
                    markVertex data.verticesOffsets offset
                    data.fallThroughOffset.[v] <- Some offset
//                    let newBalance = Instruction.countOperationalStackBalance opCode (Some calledMethod) balance
                    dfs' offset
                | FallThrough offset ->
                    data.fallThroughOffset.[v] <- Some offset
//                    let newBalance = Instruction.countOperationalStackBalance opCode None balance
                    dfs' offset
                | ExceptionMechanism
                | Return -> ()
                | UnconditionalBranch target -> dealWithJump v target
                | ConditionalBranch offsets -> offsets |> List.iter (dealWithJump v)
        dfs' v
    let private dfsComponent methodBase (data : interimData) (ilBytes : byte []) startOffset =
        markVertex data.verticesOffsets startOffset
        dfs methodBase data (new HashSet<int>()) ilBytes startOffset

    let private dfsExceptionHandlingClause methodBase (data : interimData) (ilBytes : byte []) (ehc : ExceptionHandlingClause) =
        if ehc.Flags = ExceptionHandlingClauseOptions.Filter
        then dfsComponent methodBase data ilBytes ehc.FilterOffset
        dfsComponent methodBase data ilBytes ehc.HandlerOffset // some catch handlers may be nested
>>>>>>> 7c940c7e

    let build (methodBase : MethodBase) =
        let interimData, cfgData = createData methodBase
        let methodBody = methodBase.GetMethodBody()
        let ilBytes = methodBody.GetILAsByteArray()
<<<<<<< HEAD
        dfsComponent cfgData interimData ilBytes 0 (ilBytes.Length - 1)
        Seq.iter (dfsExceptionHandlingClause cfgData interimData ilBytes) methodBody.ExceptionHandlingClauses
        let cfgData = { cfgData with clauses = List.ofSeq methodBody.ExceptionHandlingClauses }
        let cfgData = addVerticesAndEdges cfgData interimData
        { cfgData with topologicalTimes = topDfs cfgData.sortedOffsets.Count cfgData.graph }
=======
        dfsComponent methodBase interimData ilBytes 0
        Seq.iter (dfsExceptionHandlingClause methodBase interimData ilBytes) methodBody.ExceptionHandlingClauses
        addVerticesAndEdges cfgData interimData
>>>>>>> 7c940c7e
<|MERGE_RESOLUTION|>--- conflicted
+++ resolved
@@ -8,12 +8,7 @@
 open VSharp
 
 module public CFG =
-<<<<<<< HEAD
-    type internal offset = int
-    type internal graph = List<List<int>>
-=======
     type internal graph = Dictionary<offset, List<offset>>
->>>>>>> 7c940c7e
 
     type public cfgData = {
         methodBase : MethodBase
@@ -23,19 +18,11 @@
         graph : graph
         reverseGraph : graph
         clauses : ExceptionHandlingClause list
-<<<<<<< HEAD
-        offsetsDemandingCall : List<offset>
-    }
-    with
-        member x.IsCallOrNewObjOffset offset =
-            Seq.tryFind ((=) offset) x.offsetsDemandingCall |> Option.isSome
-=======
         offsetsDemandingCall : Dictionary<offset, OpCode * MethodBase>
     }
 //    with
 //        member x.IsCallOrNewObjOffset offset =
 //            Seq.tryFind ((=) offset) x.offsetsDemandingCall |> Option.isSome
->>>>>>> 7c940c7e
 
     type private interimData = {
         opCodes : OpCode [] //  for debug
@@ -56,13 +43,6 @@
         let mb = methodBase.GetMethodBody()
         let size = mb.GetILAsByteArray().Length
         let interim = {
-<<<<<<< HEAD
-            previousVertexOffset = Array.init size id
-            nextVertexOffset = Array.init size id
-            visitedOffsets = Array.zeroCreate size
-            verticesOffsets = Array.zeroCreate size
-            edges = List<_>()
-=======
             fallThroughOffset = Array.init size (fun _ -> None)
 //            visitedOffsetsOperationalStackBalance = Array.init size (always -1)
             verticesOffsets = HashSet<_>()
@@ -70,24 +50,16 @@
             edges = Dictionary<_, _>()
             opCodes = Array.init size (fun _ -> OpCodes.Prefix1)
             offsetsDemandingCall = Dictionary<_,_>()
->>>>>>> 7c940c7e
         }
         let cfg = {
             methodBase = methodBase
             ilBytes = mb.GetILAsByteArray()
             sortedOffsets = List<_>()
             topologicalTimes = null
-<<<<<<< HEAD
-            graph = List<_>()
-            reverseGraph = List<_>()
-            clauses = []
-            offsetsDemandingCall = List<_>()
-=======
             graph = Dictionary<_, _>()
             reverseGraph = Dictionary<_,_>()
             clauses = List.ofSeq mb.ExceptionHandlingClauses
             offsetsDemandingCall = Dictionary<_,_>()
->>>>>>> 7c940c7e
         }
         interim, cfg
 
@@ -97,86 +69,6 @@
         cfgData.reverseGraph.Add <| (offset, List<_>())
 
     let private addVerticesAndEdges (cfgData : cfgData) (interimData : interimData) =
-<<<<<<< HEAD
-        List.init (interimData.verticesOffsets.Length) id
-        |> List.iter (fun offset -> if interimData.verticesOffsets.[offset] then cfgData.sortedOffsets.Add offset
-                                                                                 cfgData.graph.Add (List<_>())
-                                                                                 cfgData.reverseGraph.Add (List<_>()))
-        interimData.edges |> Seq.iter (add cfgData)
-        cfgData.sortedOffsets |> Seq.iter (fun v ->
-            let u = interimData.nextVertexOffset.[v]
-            if u <> v then add cfgData (v, u)
-        )
-        cfgData
-
-    let private markVertex (data : interimData) vOffset =
-        if not data.verticesOffsets.[vOffset] then
-            data.verticesOffsets.[vOffset] <- true
-
-            let mutable up = data.previousVertexOffset.[vOffset]
-            let mutable down = data.nextVertexOffset.[up]
-
-            while down < vOffset do
-                up <- down
-                down <- data.nextVertexOffset.[up]
-
-            data.nextVertexOffset.[up] <- vOffset
-            data.previousVertexOffset.[vOffset] <- up
-            data.nextVertexOffset.[vOffset] <- down
-            data.previousVertexOffset.[down] <- vOffset
-
-    let private dfs (cfg : cfgData) (data : interimData) (ilBytes : byte []) (v : offset) (lastOffset : offset) =
-        let rec dfsHelper (v : offset)  =
-            data.visitedOffsets.[v] <- true
-            let opcode = Instruction.parseInstruction ilBytes v
-            let nextTargets = Instruction.findNextInstructionOffsetAndEdges opcode ilBytes v
-            match nextTargets with
-            | Choice1Of2 ins when Instruction.shouldSeparateOpcode opcode ->
-                cfg.offsetsDemandingCall.Add v
-                markVertex data v
-                markVertex data ins
-                if not data.visitedOffsets.[ins] then
-                    dfsHelper ins
-                data.edges.Add(v, ins)
-            | Choice1Of2 ins ->
-                if ins > lastOffset
-                then markVertex data v // marking leave.s going to next instruction as terminal
-                else
-                    let niV = data.previousVertexOffset.[v]
-                    data.previousVertexOffset.[ins] <- niV
-                    data.nextVertexOffset.[niV] <- ins
-                    if not data.visitedOffsets.[ins] then
-                        dfsHelper ins
-            | Choice2Of2 restTargets ->
-                // marking terminal vertices
-                markVertex data v
-                for x in restTargets do
-                    if x <= lastOffset then
-                        markVertex data x
-                        if not data.visitedOffsets.[x] then
-                            dfsHelper x
-                        data.edges.Add(v, x)
-        dfsHelper v
-    let private dfsComponent cfg (data : interimData) (ilBytes : byte []) startOffset lastOffset =
-        markVertex data startOffset
-        dfs cfg data ilBytes startOffset lastOffset
-
-    let private dfsExceptionHandlingClause cfg (data : interimData) (ilBytes : byte []) (ehc : ExceptionHandlingClause) =
-        if ehc.Flags = ExceptionHandlingClauseOptions.Filter
-        then dfsComponent cfg data ilBytes ehc.FilterOffset (ilBytes.Length - 1)
-        dfsComponent cfg data ilBytes ehc.HandlerOffset (ilBytes.Length - 1) // some catch handlers may be nested
-    let topDfs cnt (gr : graph) =
-        let mutable t = cnt
-        let topTm = Array.create cnt -1
-        let rec helperH v =
-            topTm.[v] <- 0
-            gr.[v] |> Seq.iter (fun u -> if topTm.[u] = -1 then helperH u)
-            topTm.[v] <- t
-            t <- t - 1
-        for i in [0 .. cnt - 1] do
-            if topTm.[i] = -1 then helperH i
-        topTm
-=======
         interimData.verticesOffsets
 //        |> Seq.filter (fun offset -> interimData.visitedOffsetsOperationalStackBalance.[offset] = 0)
 //        |> Seq.append interimData.verticesOffsets
@@ -261,20 +153,11 @@
         if ehc.Flags = ExceptionHandlingClauseOptions.Filter
         then dfsComponent methodBase data ilBytes ehc.FilterOffset
         dfsComponent methodBase data ilBytes ehc.HandlerOffset // some catch handlers may be nested
->>>>>>> 7c940c7e
 
     let build (methodBase : MethodBase) =
         let interimData, cfgData = createData methodBase
         let methodBody = methodBase.GetMethodBody()
         let ilBytes = methodBody.GetILAsByteArray()
-<<<<<<< HEAD
-        dfsComponent cfgData interimData ilBytes 0 (ilBytes.Length - 1)
-        Seq.iter (dfsExceptionHandlingClause cfgData interimData ilBytes) methodBody.ExceptionHandlingClauses
-        let cfgData = { cfgData with clauses = List.ofSeq methodBody.ExceptionHandlingClauses }
-        let cfgData = addVerticesAndEdges cfgData interimData
-        { cfgData with topologicalTimes = topDfs cfgData.sortedOffsets.Count cfgData.graph }
-=======
         dfsComponent methodBase interimData ilBytes 0
         Seq.iter (dfsExceptionHandlingClause methodBase interimData ilBytes) methodBody.ExceptionHandlingClauses
-        addVerticesAndEdges cfgData interimData
->>>>>>> 7c940c7e
+        addVerticesAndEdges cfgData interimData