--- conflicted
+++ resolved
@@ -183,7 +183,6 @@
 
 // ---------------------------------------- Branching ---------------------------------------
 
-<<<<<<< HEAD
 //    let commonStatelessConditionalExecutionk pc conditionInvocation thenBranch elseBranch merge merge2 errorHandler k =
 //        let execution condition k =
 //            thenBranch (fun thenResult ->
@@ -202,7 +201,7 @@
 //                    | _ -> execution condition k
 //        conditionInvocation (fun condition ->
 //        Merging.commonGuardedErroredApplyk chooseBranch errorHandler condition merge k)
-    let commonStatelessConditionalExecutionk pc conditionInvocation thenBranch elseBranch merge merge2 errorHandler k =
+    let commonStatelessConditionalExecutionk (pc : term list) conditionInvocation thenBranch elseBranch merge merge2 k =
         let chooseBranch condition k =
             match condition with
             | Terms.True ->  thenBranch k
@@ -210,33 +209,12 @@
             | _ -> thenBranch (fun thenResult ->
                    elseBranch (fun elseResult ->
                    k <| merge2 condition !!condition thenResult elseResult))
-=======
-    let commonStatelessConditionalExecutionk pc conditionInvocation thenBranch elseBranch merge merge2 k =
-        let execution condition k =
-            thenBranch (fun thenResult ->
-            elseBranch (fun elseResult ->
-            k <| merge2 condition !!condition thenResult elseResult))
-        let chooseBranch condition k =
-            let thenCondition = Propositional.conjunction condition.metadata (condition :: pc)
-            let elseCondition = Propositional.conjunction condition.metadata (!!condition :: pc)
-            match thenCondition, elseCondition with
-            | False, _ -> elseBranch k
-            | _, False -> thenBranch  k
-            | condition, _ ->
-                match solvePC condition pc with
-                | Unsat -> elseBranch k
-                | _ ->
-                    match solvePC (!!condition) pc with
-                    | Unsat -> thenBranch k
-                    | _ -> execution condition k
->>>>>>> 82b3ecd7
         conditionInvocation (fun condition ->
         Merging.commonGuardedApplyk chooseBranch condition merge k)
 
     let statelessConditionalExecutionWithMergek pc conditionInvocation thenBranch elseBranch k = commonStatelessConditionalExecutionk pc conditionInvocation thenBranch elseBranch Merging.merge Merging.merge2Terms k
     let statelessConditionalExecutionWithMerge pc conditionInvocation thenBranch elseBranch = statelessConditionalExecutionWithMergek pc conditionInvocation thenBranch elseBranch id
 
-<<<<<<< HEAD
 //    let commonStatedConditionalExecutionk (state : state) conditionInvocation thenBranch elseBranch mergeResults mergeStates merge2Results merge2States errorHandler k =
 //        let execution conditionState condition k =
 //            assert (condition <> True && condition <> False)
@@ -260,10 +238,7 @@
 //                    | _ -> execution conditionState condition k
 //        conditionInvocation state (fun (condition, conditionState) ->
 //        Merging.commonGuardedErroredStatedApplyk chooseBranch errorHandler conditionState condition mergeResults mergeStates k)
-    let commonStatedConditionalExecutionk (state : state) conditionInvocation thenBranch elseBranch mergeResults mergeStates merge2Results merge2States errorHandler k =
-=======
     let commonStatedConditionalExecutionk (state : state) conditionInvocation thenBranch elseBranch mergeResults mergeStates merge2Results merge2States k =
->>>>>>> 82b3ecd7
         let execution conditionState condition k =
             assert (condition <> True && condition <> False)
             thenBranch (State.withPathCondition conditionState condition) (fun (thenResult, thenState) ->
