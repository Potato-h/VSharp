--- conflicted
+++ resolved
@@ -410,13 +410,8 @@
         let instantiate typ memory =
             let copiedMemory = readArrayCopy state arrayType extractor addr indices
             let mkname = fun (key : heapArrayIndexKey) -> sprintf "%O[%s]" key.address (List.map toString key.indices |> join ", ")
-<<<<<<< HEAD
-            makeSymbolicHeapRead {sort = ArrayIndexSort arrayType; extract = extractor; mkname = mkname} key typ (MemoryRegion.deterministicCompose copiedMemory memory)
-        MemoryRegion.read region key instantiate
-=======
-            makeSymbolicHeapRead {sort = ArrayIndexSort arrayType; extract = extractor; mkname = mkname; isDefaultKey = isDefault} key [state.startingTime] typ (MemoryRegion.compose copiedMemory memory)
+            makeSymbolicHeapRead {sort = ArrayIndexSort arrayType; extract = extractor; mkname = mkname; isDefaultKey = isDefault} key [state.startingTime] typ (MemoryRegion.deterministicCompose copiedMemory memory)
         MemoryRegion.read region key isDefault instantiate
->>>>>>> c7ccc4a4
 
     and readArrayRegionExt state arrayType extractor region addr indices (*copy info follows*) srcIndex dstIndex length dstType =
         __notImplemented__()
@@ -796,26 +791,16 @@
 
     type heapReading<'key, 'reg when 'key : equality and 'key :> IMemoryKey<'key, 'reg> and 'reg : equality and 'reg :> IRegion<'reg>> with
         interface IMemoryAccessConstantSource with
-<<<<<<< HEAD
-            override x.Compose ctx state =
+            override x.Compose state =
                 // TODO: do nothing if state is empty!
-                let substTerm = fillHoles ctx state
-=======
-            override x.Compose state =
                 let substTerm = fillHoles state
->>>>>>> c7ccc4a4
                 let substType = substituteTypeVariables state
                 let substTime = composeTime state
                 let key = x.key.Map substTerm substType substTime x.key.Region |> snd
                 let effect = MemoryRegion.map substTerm substType substTime x.memoryObject
                 let before = x.picker.extract state
-<<<<<<< HEAD
                 let afters = MemoryRegion.compose before effect
-                afters |> List.map (fun (g, after) -> (g, MemoryRegion.read after key (makeSymbolicHeapRead x.picker key))) |> Merging.merge
-=======
-                let after = MemoryRegion.compose before effect
-                MemoryRegion.read after key x.picker.isDefaultKey (makeSymbolicHeapRead x.picker key [state.startingTime])
->>>>>>> c7ccc4a4
+                afters |> List.map (fun (g, after) -> (g, MemoryRegion.read after key x.picker.isDefaultKey (makeSymbolicHeapRead x.picker key [state.startingTime]))) |> Merging.merge
 
     type stackReading with
         interface IMemoryAccessConstantSource with
@@ -889,8 +874,7 @@
         // TODO: somehow get rid of this copy-paste?
         let substTerm = fillHoles state
         let substType = substituteTypeVariables state
-<<<<<<< HEAD
-        let substTime = composeTime ctx
+        let substTime = composeTime state
         let composeOneRegion dicts k (mr' : memoryRegion<_, _>) =
             list {
                 let! (g, dict) = dicts
@@ -902,15 +886,6 @@
                     MemoryRegion.compose mr mr' |> List.map (fun (g, mr) -> (g, PersistentDict.add k mr dict))
                 return (g &&& g', mr)
             }
-=======
-        let substTime = composeTime state
-        let composeOneRegion dict k mr' =
-            let mr =
-                match PersistentDict.tryFind dict k with
-                | Some mr -> MemoryRegion.compose mr mr'
-                | None -> mr'
-            PersistentDict.add k mr dict
->>>>>>> c7ccc4a4
         dict'
             |> PersistentDict.map id (MemoryRegion.map substTerm substType substTime)
             |> PersistentDict.fold composeOneRegion [(True, dict)]
@@ -949,28 +924,27 @@
         let dstType = substituteTypeVariables state info.dstType
         {srcAddress=srcAddress; contents=contents; srcIndex=srcIndex; dstIndex=dstIndex; length=length; dstType=dstType}
 
-<<<<<<< HEAD
-    let composeStates ctx state state' =
         // TODO: do nothing if state is empty!
+    let composeStates state state' =
         list {
-            let pc = List.map (fillHoles ctx state) state'.pc |> List.append state.pc
-            let returnRegister = Option.map (fillHoles ctx state) state'.returnRegister
-            let exceptionRegister = composeRaisedExceptionsOf ctx state state.exceptionsRegister
-            let callSiteResults = composeCallSiteResultsOf ctx state state'.callSiteResults
-            let stack, frames = composeStacksAndFramesOf ctx state state'
-            let! g1, stackBuffers = composeMemoryRegions ctx state state.stackBuffers state'.stackBuffers
-            let! g2, classFields = composeMemoryRegions ctx state state.classFields state'.classFields
-            let! g3, arrays = composeMemoryRegions ctx state state.arrays state'.arrays
-            let! g4, lengths = composeMemoryRegions ctx state state.lengths state'.lengths
-            let! g5, lowerBounds = composeMemoryRegions ctx state state.lowerBounds state'.lowerBounds
-            let! g6, staticFields = composeMemoryRegions ctx state state.staticFields state'.staticFields
-            let boxedLocations = composeBoxedLocations ctx state state'
+            let pc = List.map (fillHoles state) state'.pc |> List.append state.pc
+            let returnRegister = Option.map (fillHoles state) state'.returnRegister
+            let exceptionRegister = composeRaisedExceptionsOf state state.exceptionsRegister
+            let callSiteResults = composeCallSiteResultsOf state state'.callSiteResults
+            let stack, frames = composeStacksAndFramesOf state state'
+            let! g1, stackBuffers = composeMemoryRegions state state.stackBuffers state'.stackBuffers
+            let! g2, classFields = composeMemoryRegions state state.classFields state'.classFields
+            let! g3, arrays = composeMemoryRegions state state.arrays state'.arrays
+            let! g4, lengths = composeMemoryRegions state state.lengths state'.lengths
+            let! g5, lowerBounds = composeMemoryRegions state state.lowerBounds state'.lowerBounds
+            let! g6, staticFields = composeMemoryRegions state state.staticFields state'.staticFields
+            let boxedLocations = composeBoxedLocations state state'
             let initializedTypes = composeInitializedTypes state state'.initializedTypes
-            let allocatedTypes = composeConcreteDictionaries ctx state.allocatedTypes state'.allocatedTypes (substituteTypeVariables state)
+            let allocatedTypes = composeConcreteDictionaries state state.allocatedTypes state'.allocatedTypes (substituteTypeVariables state)
             let typeVariables = composeTypeVariablesOf state state'
-            let entireCopies = composeConcreteDictionaries ctx state.entireCopies state'.entireCopies (composeArrayCopyInfo ctx state)
-            let extendedCopies = composeConcreteDictionaries ctx state.extendedCopies state'.extendedCopies (composeArrayCopyInfoExt ctx state)
-            let delegates = composeConcreteDictionaries ctx state.delegates state'.delegates id
+            let entireCopies = composeConcreteDictionaries state state.entireCopies state'.entireCopies (composeArrayCopyInfo state)
+            let extendedCopies = composeConcreteDictionaries state state.extendedCopies state'.extendedCopies (composeArrayCopyInfoExt state)
+            let delegates = composeConcreteDictionaries state state.delegates state'.delegates id
             let g = g1 &&& g2 &&& g3 &&& g4 &&& g5 &&& g6
             if not <| isFalse g then
                 return {
@@ -993,51 +967,10 @@
                     entireCopies = entireCopies
                     extendedCopies = extendedCopies
                     delegates = delegates
+        //            currentTime = if state'.startingTime > state.currentTime then state'.currentTime else state.currentTime
+                    currentTime = state.currentTime
+                    startingTime = state.startingTime
                 }
-=======
-    let composeStates state state' =
-        let pc = List.map (fillHoles state) state'.pc |> List.append state.pc
-        let returnRegister = Option.map (fillHoles state) state'.returnRegister
-        let exceptionRegister = composeRaisedExceptionsOf state state.exceptionsRegister
-        let callSiteResults = composeCallSiteResultsOf state state'.callSiteResults
-        let stack, frames = composeStacksAndFramesOf state state'
-        let stackBuffers = composeMemoryRegions state state.stackBuffers state'.stackBuffers
-        let classFields = composeMemoryRegions state state.classFields state'.classFields
-        let arrays = composeMemoryRegions state state.arrays state'.arrays
-        let lengths = composeMemoryRegions state state.lengths state'.lengths
-        let lowerBounds = composeMemoryRegions state state.lowerBounds state'.lowerBounds
-        let staticFields = composeMemoryRegions state state.staticFields state'.staticFields
-        let boxedLocations = composeBoxedLocations state state'
-        let initializedTypes = composeInitializedTypes state state'.initializedTypes
-        let allocatedTypes = composeConcreteDictionaries state state.allocatedTypes state'.allocatedTypes (substituteTypeVariables state)
-        let typeVariables = composeTypeVariablesOf state state'
-        let entireCopies = composeConcreteDictionaries state state.entireCopies state'.entireCopies (composeArrayCopyInfo state)
-        let extendedCopies = composeConcreteDictionaries state state.extendedCopies state'.extendedCopies (composeArrayCopyInfoExt state)
-        let delegates = composeConcreteDictionaries state state.delegates state'.delegates id
-        {
-            pc = pc
-            returnRegister = returnRegister
-            exceptionsRegister = exceptionRegister
-            callSiteResults = callSiteResults
-            stack = stack
-            frames = frames
-            stackBuffers = stackBuffers
-            classFields = classFields
-            arrays = arrays
-            lengths = lengths
-            lowerBounds = lowerBounds
-            staticFields = staticFields
-            boxedLocations = boxedLocations
-            initializedTypes = initializedTypes
-            allocatedTypes = allocatedTypes
-            typeVariables = typeVariables
-            entireCopies = entireCopies
-            extendedCopies = extendedCopies
-            delegates = delegates
-//            currentTime = if state'.startingTime > state.currentTime then state'.currentTime else state.currentTime
-            currentTime = state.currentTime
-            startingTime = state.startingTime
->>>>>>> c7ccc4a4
         }
 
     type typeInitialized with
