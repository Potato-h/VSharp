--- conflicted
+++ resolved
@@ -12,14 +12,10 @@
     val IsBitwiseEquatable : state -> term list -> term
 
     [<Implements("System.Boolean System.Runtime.CompilerServices.RuntimeHelpers.IsReferenceOrContainsReferences()")>]
-<<<<<<< HEAD
-    val IsReferenceOrContainsReferences : state -> term list -> term * state
+    val IsReferenceOrContainsReferences : state -> term list -> term
 
     [<Implements("System.Int32 System.Runtime.CompilerServices.RuntimeHelpers.GetHashCode(System.Object)")>]
-    val GetHashCode : state -> term list -> term * state
+    val GetHashCode : state -> term list -> term
 
     [<Implements("System.Boolean System.Runtime.CompilerServices.RuntimeHelpers.Equals(System.Object, System.Object)")>]
-    val Equals : state -> term list -> term * state
-=======
-    val IsReferenceOrContainsReferences : state -> term list -> term
->>>>>>> ba164225
+    val Equals : state -> term list -> term