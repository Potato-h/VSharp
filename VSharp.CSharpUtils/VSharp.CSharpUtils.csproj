--- conflicted
+++ resolved
@@ -30,11 +30,7 @@
     <DefineConstants>TRACE</DefineConstants>
     <ErrorReport>prompt</ErrorReport>
     <WarningLevel>4</WarningLevel>
-<<<<<<< HEAD
-    <PlatformTarget>x86</PlatformTarget>
-=======
     <AllowUnsafeBlocks>true</AllowUnsafeBlocks>
->>>>>>> 9f031a58
   </PropertyGroup>
   <ItemGroup>
     <Reference Include="System" />
