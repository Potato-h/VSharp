namespace VSharp

open System.Collections
open System.Collections.Generic
open FSharpx.Collections
open MemoryCell

<<<<<<< HEAD
type MemoryCell<'a> when 'a : equality = 'a * Timestamp * Timestamp  // Value * Creation timestamp * Modification timestamp
=======
type Timestamp = uint32
>>>>>>> 4140c31b

[<CustomEquality;NoComparison>]
type public Heap<'a, 'b> when 'a : equality and 'b : equality =
    {heap : PersistentHashMap<'a, MemoryCell<'b>>}
    static member Empty() = {heap = PersistentHashMap<'a, MemoryCell<'b>>.Empty()}
    member x.Length = x.heap.Length
    member x.ContainsKey(key) = x.heap.ContainsKey(key)
    member x.Add(pair) = {heap = x.heap.Add(pair)}
    member x.Remove(key) = x.heap.Remove(key)
    member x.Item
        with get key = x.heap.[key]
    static member ofSeq(items) = {heap = PersistentHashMap<'a, MemoryCell<'b>>.ofSeq(items)}
    member x.Iterator() = x.heap.Iterator()

    interface IEnumerable<'a*MemoryCell<'b>> with
        member x.GetEnumerator () =
          x.Iterator().GetEnumerator()

    interface IEnumerable with
        member x.GetEnumerator () =
          x.Iterator().GetEnumerator() :> IEnumerator

    override x.GetHashCode() = x.heap :> seq<'a * MemoryCell<'b>> |> List.ofSeq |> fun l -> l.GetHashCode()

    override x.Equals(o : obj) =
        match o with
        | :? Heap<'a, 'b> as h -> x.GetHashCode() = h.GetHashCode()
        | _ -> false

module public Heap =

    let public empty<'a, 'b when 'a : equality and 'b : equality> : Heap<'a, 'b> = Heap<'a, 'b>.Empty()
    let public isEmpty h = PersistentHashMap.length h.heap = 0

    let public ofSeq  = Heap<'a, 'b>.ofSeq
    let public toSeq (h : Heap<'a, 'b>) = h :> seq<'a * MemoryCell<'b>>

    let public contains key (h : Heap<'a, 'b>) = h.ContainsKey key
    let public find key (h : Heap<'a, 'b>) = h.[key]
    let public add key value (h : Heap<'a, 'b>) = h.Add(key, value)

    let public size (h : Heap<'a, 'b>) = h.Length

    let public map mapper (h : Heap<'a, 'b>) : Heap<'a, 'c> =
        h |> toSeq |> Seq.map (fun (k, v) -> mapper k v) |> ofSeq
    let public map' mapper (h : Heap<'a, 'b>) : Heap<'a, 'c> =
        h |> toSeq |> Seq.map (fun (k, v) -> k, mapper k v) |> ofSeq
    let public fold folder state (h : Heap<'a, 'b>) =
        h |> toSeq |> Seq.fold (fun state (k, v) -> folder state k v) state
    let public mapFold folder state (h : Heap<'a, 'b>) =
        h |> toSeq |> Seq.mapFold (fun state (k, v) -> folder state k v) state |> fun (r, s) -> ofSeq r, s

    let public locations (h : Heap<'a, 'b>) = h |> toSeq |> Seq.map fst
    let public values (h : Heap<'a, 'b>) = h |> toSeq |> Seq.map (fun (k, v) -> v.value)

    let public partition predicate (h : Heap<'a, 'b>) =
        h |> toSeq |> Seq.map (fun (k, v) -> (k, v.value)) |> List.ofSeq |> List.partition predicate

    let public merge<'a, 'b, 'c when 'a : equality and 'b : equality> (guards : 'c list) (heaps : Heap<'a, 'b> list) resolve : Heap<'a, 'b> =
        let keys = new System.Collections.Generic.HashSet<'a>()
        List.iter (locations >> keys.UnionWith) heaps
        let mergeOneKey k =
            let vals = List.filterMap2 (fun g s -> if contains k s then Some(g, s.[k]) else None) guards heaps
            (k, resolve vals)
        keys |> Seq.map mergeOneKey |> ofSeq

    let public unify state (h1 : Heap<'a, 'b>) (h2 : Heap<'a, 'b>) unifier =
        let unifyIfShould state key value =
            if contains key h1 then
                let oldValue = h1.[key]
                let newValue = value
                if oldValue = newValue then state
                else
                    unifier state key (Some oldValue) (Some newValue)
            else
                unifier state key None (Some value)
        fold unifyIfShould state h2
        // TODO: handle values in h1 that are not contained in h2

    let public merge2 (h1 : Heap<'a, 'b>) (h2 : Heap<'a, 'b>) resolve =
        unify h1 h1 h2 (fun s k v1 v2 ->
            match v1, v2 with
            | Some v1, Some v2 -> add k (resolve v1 v2) s
            | None, Some v2 -> add k v2 s
            | _ -> __notImplemented__())

    let public toString format separator keyMapper valueMapper sorter (h : Heap<'a, 'b>) =
        let elements =
            h
            |> toSeq
            |> Seq.map (fun (k, v) -> k, v.value)
            |> Seq.sortBy sorter
            |> Seq.map (fun (k, v) -> sprintf format (keyMapper k) (valueMapper v))
        elements |> join separator

    let public dump (h : Heap<'a, 'b>) keyToString = toString "%s ==> %O" "\n" keyToString id Prelude.toString h<|MERGE_RESOLUTION|>--- conflicted
+++ resolved
@@ -3,13 +3,6 @@
 open System.Collections
 open System.Collections.Generic
 open FSharpx.Collections
-open MemoryCell
-
-<<<<<<< HEAD
-type MemoryCell<'a> when 'a : equality = 'a * Timestamp * Timestamp  // Value * Creation timestamp * Modification timestamp
-=======
-type Timestamp = uint32
->>>>>>> 4140c31b
 
 [<CustomEquality;NoComparison>]
 type public Heap<'a, 'b> when 'a : equality and 'b : equality =
